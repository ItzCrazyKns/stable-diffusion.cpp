--- conflicted
+++ resolved
@@ -9,7 +9,6 @@
     int out_channels;
     bool vae_downsample;
 
-<<<<<<< HEAD
 public:
     DownSampleBlock(int channels,
                     int out_channels,
@@ -17,27 +16,6 @@
         : channels(channels),
           out_channels(out_channels),
           vae_downsample(vae_downsample) {
-=======
-    // conv2d params
-    struct ggml_tensor* op_w;  // [out_channels, channels, 3, 3]
-    struct ggml_tensor* op_b;  // [out_channels,]
-
-    bool vae_downsample = false;
-
-    size_t calculate_mem_size(ggml_type wtype) {
-        size_t mem_size = 0;
-        mem_size += ggml_row_size(GGML_TYPE_F16, out_channels * channels * 3 * 3);  // op_w
-        mem_size += ggml_row_size(GGML_TYPE_F32, out_channels);                     // op_b
-        return mem_size;
-    }
-
-    void init_params(struct ggml_context* ctx, ggml_type wtype) {
-        op_w = ggml_new_tensor_4d(ctx, GGML_TYPE_F16, 3, 3, channels, out_channels);
-        op_b = ggml_new_tensor_1d(ctx, GGML_TYPE_F32, out_channels);
-    }
-
-    void map_by_name(std::map<std::string, struct ggml_tensor*>& tensors, const std::string prefix) {
->>>>>>> 349439f2
         if (vae_downsample) {
             blocks["conv"] = std::shared_ptr<GGMLBlock>(new Conv2d(channels, out_channels, {3, 3}, {2, 2}, {0, 0}));
         } else {
@@ -153,7 +131,6 @@
         auto out_layers_0 = std::dynamic_pointer_cast<GroupNorm32>(blocks["out_layers.0"]);
         auto out_layers_3 = std::dynamic_pointer_cast<UnaryBlock>(blocks["out_layers.3"]);
 
-<<<<<<< HEAD
         if (emb == NULL) {
             GGML_ASSERT(skip_t_emb);
         }
@@ -197,13 +174,275 @@
 
         h = ggml_add(ctx, h, x);
         return h;  // [N, out_channels, h, w] if dims == 2 else [N, out_channels, t, h, w]
-=======
-    size_t calculate_mem_size(ggml_type wtype) {
-        size_t mem_size = 0;
-        mem_size += ggml_row_size(GGML_TYPE_F16, out_channels * channels * 3 * 3);  // op_w
-        mem_size += ggml_row_size(GGML_TYPE_F32, out_channels);                     // op_b
-        return mem_size;
->>>>>>> 349439f2
+    }
+};
+
+class GEGLU : public GGMLBlock {
+protected:
+    int64_t dim_in;
+    int64_t dim_out;
+
+    void init_params(struct ggml_context* ctx, ggml_type wtype) {
+        params["proj.weight"] = ggml_new_tensor_2d(ctx, wtype, dim_in, dim_out * 2);
+        params["proj.bias"]   = ggml_new_tensor_1d(ctx, GGML_TYPE_F32, dim_out * 2);
+    }
+
+public:
+    GEGLU(int64_t dim_in, int64_t dim_out)
+        : dim_in(dim_in), dim_out(dim_out) {}
+
+    struct ggml_tensor* forward(struct ggml_context* ctx, struct ggml_tensor* x) {
+        // x: [ne3, ne2, ne1, dim_in]
+        // return: [ne3, ne2, ne1, dim_out]
+        struct ggml_tensor* w = params["proj.weight"];
+        struct ggml_tensor* b = params["proj.bias"];
+
+        auto x_w    = ggml_view_2d(ctx, w, w->ne[0], w->ne[1] / 2, w->nb[1], 0);                        // [dim_out, dim_in]
+        auto x_b    = ggml_view_1d(ctx, b, b->ne[0] / 2, 0);                                            // [dim_out, dim_in]
+        auto gate_w = ggml_view_2d(ctx, w, w->ne[0], w->ne[1] / 2, w->nb[1], w->nb[1] * w->ne[1] / 2);  // [dim_out, ]
+        auto gate_b = ggml_view_1d(ctx, b, b->ne[0] / 2, b->nb[0] * b->ne[0] / 2);                      // [dim_out, ]
+
+        auto x_in = x;
+        x         = ggml_nn_linear(ctx, x_in, x_w, x_b);        // [ne3, ne2, ne1, dim_out]
+        auto gate = ggml_nn_linear(ctx, x_in, gate_w, gate_b);  // [ne3, ne2, ne1, dim_out]
+
+        gate = ggml_gelu_inplace(ctx, gate);
+
+        x = ggml_mul(ctx, x, gate);  // [ne3, ne2, ne1, dim_out]
+
+        return x;
+    }
+};
+
+class FeedForward : public GGMLBlock {
+public:
+    FeedForward(int64_t dim,
+                int64_t dim_out,
+                int64_t mult = 4) {
+        int64_t inner_dim = dim * mult;
+
+        blocks["net.0"] = std::shared_ptr<GGMLBlock>(new GEGLU(dim, inner_dim));
+        // net_1 is nn.Dropout(), skip for inference
+        blocks["net.2"] = std::shared_ptr<GGMLBlock>(new Linear(inner_dim, dim_out));
+    }
+
+    struct ggml_tensor* forward(struct ggml_context* ctx, struct ggml_tensor* x) {
+        // x: [ne3, ne2, ne1, dim]
+        // return: [ne3, ne2, ne1, dim_out]
+
+        auto net_0 = std::dynamic_pointer_cast<GEGLU>(blocks["net.0"]);
+        auto net_2 = std::dynamic_pointer_cast<Linear>(blocks["net.2"]);
+
+        x = net_0->forward(ctx, x);  // [ne3, ne2, ne1, inner_dim]
+        x = net_2->forward(ctx, x);  // [ne3, ne2, ne1, dim_out]
+        return x;
+    }
+};
+
+class CrossAttention : public GGMLBlock {
+protected:
+    int64_t query_dim;
+    int64_t context_dim;
+    int64_t n_head;
+    int64_t d_head;
+
+public:
+    CrossAttention(int64_t query_dim,
+                   int64_t context_dim,
+                   int64_t n_head,
+                   int64_t d_head)
+        : n_head(n_head),
+          d_head(d_head),
+          query_dim(query_dim),
+          context_dim(context_dim) {
+        int64_t inner_dim = d_head * n_head;
+
+        blocks["to_q"] = std::shared_ptr<GGMLBlock>(new Linear(query_dim, inner_dim, false));
+        blocks["to_k"] = std::shared_ptr<GGMLBlock>(new Linear(context_dim, inner_dim, false));
+        blocks["to_v"] = std::shared_ptr<GGMLBlock>(new Linear(context_dim, inner_dim, false));
+
+        blocks["to_out.0"] = std::shared_ptr<GGMLBlock>(new Linear(inner_dim, query_dim));
+        // to_out_1 is nn.Dropout(), skip for inference
+    }
+
+    struct ggml_tensor* forward(struct ggml_context* ctx, struct ggml_tensor* x, struct ggml_tensor* context) {
+        // x: [N, n_token, query_dim]
+        // context: [N, n_context, context_dim]
+        // return: [N, n_token, query_dim]
+        auto to_q     = std::dynamic_pointer_cast<Linear>(blocks["to_q"]);
+        auto to_k     = std::dynamic_pointer_cast<Linear>(blocks["to_k"]);
+        auto to_v     = std::dynamic_pointer_cast<Linear>(blocks["to_v"]);
+        auto to_out_0 = std::dynamic_pointer_cast<Linear>(blocks["to_out.0"]);
+
+        int64_t n         = x->ne[2];
+        int64_t n_token   = x->ne[1];
+        int64_t n_context = context->ne[1];
+        int64_t inner_dim = d_head * n_head;
+
+        auto q = to_q->forward(ctx, x);                                 // [N, n_token, inner_dim]
+        q      = ggml_reshape_4d(ctx, q, d_head, n_head, n_token, n);   // [N, n_token, n_head, d_head]
+        q      = ggml_cont(ctx, ggml_permute(ctx, q, 0, 2, 1, 3));      // [N, n_head, n_token, d_head]
+        q      = ggml_reshape_3d(ctx, q, d_head, n_token, n_head * n);  // [N * n_head, n_token, d_head]
+
+        auto k = to_k->forward(ctx, context);                             // [N, n_context, inner_dim]
+        k      = ggml_reshape_4d(ctx, k, d_head, n_head, n_context, n);   // [N, n_context, n_head, d_head]
+        k      = ggml_cont(ctx, ggml_permute(ctx, k, 0, 2, 1, 3));        // [N, n_head, n_context, d_head]
+        k      = ggml_reshape_3d(ctx, k, d_head, n_context, n_head * n);  // [N * n_head, n_context, d_head]
+
+        auto v = to_v->forward(ctx, context);                             // [N, n_context, inner_dim]
+        v      = ggml_reshape_4d(ctx, v, d_head, n_head, n_context, n);   // [N, n_context, n_head, d_head]
+        v      = ggml_cont(ctx, ggml_permute(ctx, v, 1, 2, 0, 3));        // [N, n_head, d_head, n_context]
+        v      = ggml_reshape_3d(ctx, v, n_context, d_head, n_head * n);  // [N * n_head, d_head, n_context]
+
+        auto kqv = ggml_nn_attention(ctx, q, k, v, false);  // [N * n_head, n_token, d_head]
+        kqv      = ggml_reshape_4d(ctx, kqv, d_head, n_token, n_head, n);
+        kqv      = ggml_cont(ctx, ggml_permute(ctx, kqv, 0, 2, 1, 3));  // [N, n_token, n_head, d_head]
+
+        x = ggml_reshape_3d(ctx, kqv, d_head * n_head, n_token, n);  // [N, n_token, inner_dim]
+
+        x = to_out_0->forward(ctx, x);  // [N, n_token, query_dim]
+        return x;
+    }
+};
+
+class BasicTransformerBlock : public GGMLBlock {
+protected:
+    int64_t n_head;
+    int64_t d_head;
+    bool ff_in;
+
+public:
+    BasicTransformerBlock(int64_t dim,
+                          int64_t n_head,
+                          int64_t d_head,
+                          int64_t context_dim,
+                          bool ff_in = false)
+        : n_head(n_head), d_head(d_head), ff_in(ff_in) {
+        // disable_self_attn is always False
+        // disable_temporal_crossattention is always False
+        // switch_temporal_ca_to_sa is always False
+        // inner_dim is always None or equal to dim
+        // gated_ff is always True
+        blocks["attn1"] = std::shared_ptr<GGMLBlock>(new CrossAttention(dim, dim, n_head, d_head));
+        blocks["attn2"] = std::shared_ptr<GGMLBlock>(new CrossAttention(dim, context_dim, n_head, d_head));
+        blocks["ff"]    = std::shared_ptr<GGMLBlock>(new FeedForward(dim, dim));
+        blocks["norm1"] = std::shared_ptr<GGMLBlock>(new LayerNorm(dim));
+        blocks["norm2"] = std::shared_ptr<GGMLBlock>(new LayerNorm(dim));
+        blocks["norm3"] = std::shared_ptr<GGMLBlock>(new LayerNorm(dim));
+
+        if (ff_in) {
+            blocks["norm_in"] = std::shared_ptr<GGMLBlock>(new LayerNorm(dim));
+            blocks["ff_in"]   = std::shared_ptr<GGMLBlock>(new FeedForward(dim, dim));
+        }
+    }
+
+    struct ggml_tensor* forward(struct ggml_context* ctx, struct ggml_tensor* x, struct ggml_tensor* context) {
+        // x: [N, n_token, query_dim]
+        // context: [N, n_context, context_dim]
+        // return: [N, n_token, query_dim]
+
+        auto attn1 = std::dynamic_pointer_cast<CrossAttention>(blocks["attn1"]);
+        auto attn2 = std::dynamic_pointer_cast<CrossAttention>(blocks["attn2"]);
+        auto ff    = std::dynamic_pointer_cast<FeedForward>(blocks["ff"]);
+        auto norm1 = std::dynamic_pointer_cast<LayerNorm>(blocks["norm1"]);
+        auto norm2 = std::dynamic_pointer_cast<LayerNorm>(blocks["norm2"]);
+        auto norm3 = std::dynamic_pointer_cast<LayerNorm>(blocks["norm3"]);
+
+        if (ff_in) {
+            auto norm_in = std::dynamic_pointer_cast<LayerNorm>(blocks["norm_in"]);
+            auto ff_in   = std::dynamic_pointer_cast<FeedForward>(blocks["ff_in"]);
+
+            auto x_skip = x;
+            x           = norm_in->forward(ctx, x);
+            x           = ff_in->forward(ctx, x);
+            // self.is_res is always True
+            x = ggml_add(ctx, x, x_skip);
+        }
+
+        auto r = x;
+        x      = norm1->forward(ctx, x);
+        x      = attn1->forward(ctx, x, x);  // self-attention
+        x      = ggml_add(ctx, x, r);
+        r      = x;
+        x      = norm2->forward(ctx, x);
+        x      = attn2->forward(ctx, x, context);  // cross-attention
+        x      = ggml_add(ctx, x, r);
+        r      = x;
+        x      = norm3->forward(ctx, x);
+        x      = ff->forward(ctx, x);
+        x      = ggml_add(ctx, x, r);
+
+        return x;
+    }
+};
+
+class SpatialTransformer : public GGMLBlock {
+protected:
+    int64_t in_channels;  // mult * model_channels
+    int64_t n_head;
+    int64_t d_head;
+    int64_t depth       = 1;    // 1
+    int64_t context_dim = 768;  // hidden_size, 1024 for VERSION_2_x
+
+public:
+    SpatialTransformer(int64_t in_channels,
+                       int64_t n_head,
+                       int64_t d_head,
+                       int64_t depth,
+                       int64_t context_dim)
+        : in_channels(in_channels),
+          n_head(n_head),
+          d_head(d_head),
+          depth(depth),
+          context_dim(context_dim) {
+        // We will convert unet transformer linear to conv2d 1x1 when loading the weights, so use_linear is always False
+        // disable_self_attn is always False
+        int64_t inner_dim = n_head * d_head;  // in_channels
+        blocks["norm"]    = std::shared_ptr<GGMLBlock>(new GroupNorm32(in_channels));
+        blocks["proj_in"] = std::shared_ptr<GGMLBlock>(new Conv2d(in_channels, inner_dim, {1, 1}));
+
+        for (int i = 0; i < depth; i++) {
+            std::string name = "transformer_blocks." + std::to_string(i);
+            blocks[name]     = std::shared_ptr<GGMLBlock>(new BasicTransformerBlock(inner_dim, n_head, d_head, context_dim));
+        }
+
+        blocks["proj_out"] = std::shared_ptr<GGMLBlock>(new Conv2d(inner_dim, in_channels, {1, 1}));
+    }
+
+    virtual struct ggml_tensor* forward(struct ggml_context* ctx, struct ggml_tensor* x, struct ggml_tensor* context) {
+        // x: [N, in_channels, h, w]
+        // context: [N, max_position(aka n_token), hidden_size(aka context_dim)]
+        auto norm     = std::dynamic_pointer_cast<GroupNorm32>(blocks["norm"]);
+        auto proj_in  = std::dynamic_pointer_cast<Conv2d>(blocks["proj_in"]);
+        auto proj_out = std::dynamic_pointer_cast<Conv2d>(blocks["proj_out"]);
+
+        auto x_in         = x;
+        int64_t n         = x->ne[3];
+        int64_t h         = x->ne[1];
+        int64_t w         = x->ne[0];
+        int64_t inner_dim = n_head * d_head;
+
+        x = norm->forward(ctx, x);
+        x = proj_in->forward(ctx, x);  // [N, inner_dim, h, w]
+
+        x = ggml_cont(ctx, ggml_permute(ctx, x, 1, 2, 0, 3));  // [N, h, w, inner_dim]
+        x = ggml_reshape_3d(ctx, x, inner_dim, w * h, n);      // [N, h * w, inner_dim]
+
+        for (int i = 0; i < depth; i++) {
+            std::string name       = "transformer_blocks." + std::to_string(i);
+            auto transformer_block = std::dynamic_pointer_cast<BasicTransformerBlock>(blocks[name]);
+
+            x = transformer_block->forward(ctx, x, context);
+        }
+
+        x = ggml_cont(ctx, ggml_permute(ctx, x, 1, 0, 2, 3));  // [N, inner_dim, h * w]
+        x = ggml_reshape_4d(ctx, x, w, h, inner_dim, n);       // [N, inner_dim, h, w]
+
+        // proj_out
+        x = proj_out->forward(ctx, x);  // [N, in_channels, h, w]
+
+        x = ggml_add(ctx, x, x_in);
+        return x;
     }
 };
 
@@ -287,461 +526,4 @@
     }
 };
 
-struct ResBlock {
-    // network hparams
-    int channels;      // model_channels * (1, 1, 1, 2, 2, 4, 4, 4)
-    int emb_channels;  // time_embed_dim
-    int out_channels;  // mult * model_channels
-
-    // network params
-    // in_layers
-    struct ggml_tensor* in_layer_0_w;  // [channels, ]
-    struct ggml_tensor* in_layer_0_b;  // [channels, ]
-    // in_layer_1 is nn.SILU()
-    struct ggml_tensor* in_layer_2_w;  // [out_channels, channels, 3, 3]
-    struct ggml_tensor* in_layer_2_b;  // [out_channels, ]
-
-    // emb_layers
-    // emb_layer_0 is nn.SILU()
-    struct ggml_tensor* emb_layer_1_w;  // [out_channels, emb_channels]
-    struct ggml_tensor* emb_layer_1_b;  // [out_channels, ]
-
-    // out_layers
-    struct ggml_tensor* out_layer_0_w;  // [out_channels, ]
-    struct ggml_tensor* out_layer_0_b;  // [out_channels, ]
-    // out_layer_1 is nn.SILU()
-    // out_layer_2 is nn.Dropout(), p = 0 for inference
-    struct ggml_tensor* out_layer_3_w;  // [out_channels, out_channels, 3, 3]
-    struct ggml_tensor* out_layer_3_b;  // [out_channels, ]
-
-    // skip connection, only if out_channels != channels
-    struct ggml_tensor* skip_w;  // [out_channels, channels, 1, 1]
-    struct ggml_tensor* skip_b;  // [out_channels, ]
-
-    size_t calculate_mem_size(ggml_type wtype) {
-        size_t mem_size = 0;
-        mem_size += 2 * ggml_row_size(GGML_TYPE_F32, channels);                         // in_layer_0_w/b
-        mem_size += ggml_row_size(GGML_TYPE_F16, out_channels * channels * 3 * 3);      // in_layer_2_w
-        mem_size += 5 * ggml_row_size(GGML_TYPE_F32, out_channels);                     // in_layer_2_b/emb_layer_1_b/out_layer_0_w/out_layer_0_b/out_layer_3_b
-        mem_size += ggml_row_size(wtype, out_channels * emb_channels);                  // emb_layer_1_w
-        mem_size += ggml_row_size(GGML_TYPE_F16, out_channels * out_channels * 3 * 3);  // out_layer_3_w
-
-        if (out_channels != channels) {
-            mem_size += ggml_row_size(GGML_TYPE_F16, out_channels * channels * 1 * 1);  // skip_w
-            mem_size += ggml_row_size(GGML_TYPE_F32, out_channels);                     // skip_b
-        }
-        return mem_size;
-    }
-
-    void init_params(struct ggml_context* ctx, ggml_type wtype) {
-        in_layer_0_w = ggml_new_tensor_1d(ctx, GGML_TYPE_F32, channels);
-        in_layer_0_b = ggml_new_tensor_1d(ctx, GGML_TYPE_F32, channels);
-        in_layer_2_w = ggml_new_tensor_4d(ctx, GGML_TYPE_F16, 3, 3, channels, out_channels);
-        in_layer_2_b = ggml_new_tensor_1d(ctx, GGML_TYPE_F32, out_channels);
-
-        emb_layer_1_w = ggml_new_tensor_2d(ctx, wtype, emb_channels, out_channels);
-        emb_layer_1_b = ggml_new_tensor_1d(ctx, GGML_TYPE_F32, out_channels);
-
-        out_layer_0_w = ggml_new_tensor_1d(ctx, GGML_TYPE_F32, out_channels);
-        out_layer_0_b = ggml_new_tensor_1d(ctx, GGML_TYPE_F32, out_channels);
-        out_layer_3_w = ggml_new_tensor_4d(ctx, GGML_TYPE_F16, 3, 3, out_channels, out_channels);
-        out_layer_3_b = ggml_new_tensor_1d(ctx, GGML_TYPE_F32, out_channels);
-
-        if (out_channels != channels) {
-            skip_w = ggml_new_tensor_4d(ctx, GGML_TYPE_F16, 1, 1, channels, out_channels);
-            skip_b = ggml_new_tensor_1d(ctx, GGML_TYPE_F32, out_channels);
-        }
-    }
-
-    void map_by_name(std::map<std::string, struct ggml_tensor*>& tensors, const std::string prefix) {
-        tensors[prefix + "in_layers.0.weight"] = in_layer_0_w;
-        tensors[prefix + "in_layers.0.bias"]   = in_layer_0_b;
-        tensors[prefix + "in_layers.2.weight"] = in_layer_2_w;
-        tensors[prefix + "in_layers.2.bias"]   = in_layer_2_b;
-
-        tensors[prefix + "emb_layers.1.weight"] = emb_layer_1_w;
-        tensors[prefix + "emb_layers.1.bias"]   = emb_layer_1_b;
-
-        tensors[prefix + "out_layers.0.weight"] = out_layer_0_w;
-        tensors[prefix + "out_layers.0.bias"]   = out_layer_0_b;
-        tensors[prefix + "out_layers.3.weight"] = out_layer_3_w;
-        tensors[prefix + "out_layers.3.bias"]   = out_layer_3_b;
-
-        if (out_channels != channels) {
-            tensors[prefix + "skip_connection.weight"] = skip_w;
-            tensors[prefix + "skip_connection.bias"]   = skip_b;
-        }
-    }
-
-    struct ggml_tensor* forward(struct ggml_context* ctx, struct ggml_tensor* x, struct ggml_tensor* emb) {
-        // x: [N, channels, h, w]
-        // emb: [N, emb_channels]
-
-        // in_layers
-        auto h = ggml_nn_group_norm(ctx, x, in_layer_0_w, in_layer_0_b);
-        h      = ggml_silu_inplace(ctx, h);
-        h      = ggml_nn_conv_2d(ctx, h, in_layer_2_w, in_layer_2_b, 1, 1, 1, 1);  // [N, out_channels, h, w]
-
-        // emb_layers
-        auto emb_out = ggml_silu(ctx, emb);
-        emb_out      = ggml_nn_linear(ctx, emb_out, emb_layer_1_w, emb_layer_1_b);           // [N, out_channels]
-        emb_out      = ggml_reshape_4d(ctx, emb_out, 1, 1, emb_out->ne[0], emb_out->ne[1]);  // [N, out_channels, 1, 1]
-
-        // out_layers
-        h = ggml_add(ctx, h, emb_out);
-        h = ggml_nn_group_norm(ctx, h, out_layer_0_w, out_layer_0_b);
-        h = ggml_silu_inplace(ctx, h);
-
-        // dropout, skip for inference
-
-        h = ggml_nn_conv_2d(ctx, h, out_layer_3_w, out_layer_3_b, 1, 1, 1, 1);  // [N, out_channels, h, w]
-
-        // skip connection
-        if (out_channels != channels) {
-            x = ggml_nn_conv_2d(ctx, x, skip_w, skip_b);  // [N, out_channels, h, w]
-        }
-
-        h = ggml_add(ctx, h, x);
-        return h;  // [N, out_channels, h, w]
-    }
-};
-
-struct SpatialTransformer {
-    int in_channels;        // mult * model_channels
-    int n_head;             // num_heads
-    int d_head;             // in_channels // n_heads
-    int depth       = 1;    // 1
-    int context_dim = 768;  // hidden_size, 1024 for VERSION_2_x
-
-    // group norm
-    struct ggml_tensor* norm_w;  // [in_channels,]
-    struct ggml_tensor* norm_b;  // [in_channels,]
-
-    // proj_in
-    struct ggml_tensor* proj_in_w;  // [in_channels, in_channels, 1, 1]
-    struct ggml_tensor* proj_in_b;  // [in_channels,]
-
-    // transformer
-    struct Transformer {
-        // layer norm 1
-        struct ggml_tensor* norm1_w;  // [in_channels, ]
-        struct ggml_tensor* norm1_b;  // [in_channels, ]
-
-        // attn1
-        struct ggml_tensor* attn1_q_w;  // [in_channels, in_channels]
-        struct ggml_tensor* attn1_k_w;  // [in_channels, in_channels]
-        struct ggml_tensor* attn1_v_w;  // [in_channels, in_channels]
-
-        struct ggml_tensor* attn1_out_w;  // [in_channels, in_channels]
-        struct ggml_tensor* attn1_out_b;  // [in_channels, ]
-
-        // layer norm 2
-        struct ggml_tensor* norm2_w;  // [in_channels, ]
-        struct ggml_tensor* norm2_b;  // [in_channels, ]
-
-        // attn2
-        struct ggml_tensor* attn2_q_w;  // [in_channels, in_channels]
-        struct ggml_tensor* attn2_k_w;  // [in_channels, context_dim]
-        struct ggml_tensor* attn2_v_w;  // [in_channels, context_dim]
-
-        struct ggml_tensor* attn2_out_w;  // [in_channels, in_channels]
-        struct ggml_tensor* attn2_out_b;  // [in_channels, ]
-
-        // layer norm 3
-        struct ggml_tensor* norm3_w;  // [in_channels, ]
-        struct ggml_tensor* norm3_b;  // [in_channels, ]
-
-        // ff
-        struct ggml_tensor* ff_0_proj_w;  // [in_channels * 4 * 2, in_channels]
-        struct ggml_tensor* ff_0_proj_b;  // [in_channels * 4 * 2]
-
-        struct ggml_tensor* ff_2_w;  // [in_channels, in_channels * 4]
-        struct ggml_tensor* ff_2_b;  // [in_channels,]
-    };
-
-    std::vector<Transformer> transformers;
-
-    // proj_out
-    struct ggml_tensor* proj_out_w;  // [in_channels, in_channels, 1, 1]
-    struct ggml_tensor* proj_out_b;  // [in_channels,]
-
-    SpatialTransformer(int depth = 1)
-        : depth(depth) {
-        transformers.resize(depth);
-    }
-
-    int get_num_tensors() {
-        return depth * 20 + 7;
-    }
-
-    size_t calculate_mem_size(ggml_type wtype) {
-        size_t mem_size = 0;
-        mem_size += 2 * ggml_row_size(GGML_TYPE_F32, in_channels);                        // norm_w/norm_b
-        mem_size += 2 * ggml_row_size(GGML_TYPE_F16, in_channels * in_channels * 1 * 1);  // proj_in_w/proj_out_w
-        mem_size += 2 * ggml_row_size(GGML_TYPE_F32, in_channels);                        // proj_in_b/proj_out_b
-
-        // transformer
-        for (auto& transformer : transformers) {
-            mem_size += 6 * ggml_row_size(GGML_TYPE_F32, in_channels);            // norm1-3_w/b
-            mem_size += 6 * ggml_row_size(wtype, in_channels * in_channels);      // attn1_q/k/v/out_w attn2_q/out_w
-            mem_size += 2 * ggml_row_size(wtype, in_channels * context_dim);      // attn2_k/v_w
-            mem_size += ggml_row_size(wtype, in_channels * 4 * 2 * in_channels);  // ff_0_proj_w
-            mem_size += ggml_row_size(GGML_TYPE_F32, in_channels * 4 * 2);        // ff_0_proj_b
-            mem_size += ggml_row_size(wtype, in_channels * 4 * in_channels);      // ff_2_w
-            mem_size += ggml_row_size(GGML_TYPE_F32, in_channels);                // ff_2_b
-        }
-        return mem_size;
-    }
-
-    void init_params(struct ggml_context* ctx, ggml_allocr* alloc, ggml_type wtype) {
-        norm_w    = ggml_new_tensor_1d(ctx, GGML_TYPE_F32, in_channels);
-        norm_b    = ggml_new_tensor_1d(ctx, GGML_TYPE_F32, in_channels);
-        proj_in_w = ggml_new_tensor_4d(ctx, GGML_TYPE_F16, 1, 1, in_channels, in_channels);
-        proj_in_b = ggml_new_tensor_1d(ctx, GGML_TYPE_F32, in_channels);
-
-        proj_out_w = ggml_new_tensor_4d(ctx, GGML_TYPE_F16, 1, 1, in_channels, in_channels);
-        proj_out_b = ggml_new_tensor_1d(ctx, GGML_TYPE_F32, in_channels);
-
-        // transformer
-        for (auto& transformer : transformers) {
-            transformer.norm1_w = ggml_new_tensor_1d(ctx, GGML_TYPE_F32, in_channels);
-            transformer.norm1_b = ggml_new_tensor_1d(ctx, GGML_TYPE_F32, in_channels);
-
-            transformer.attn1_q_w = ggml_new_tensor_2d(ctx, wtype, in_channels, in_channels);
-            transformer.attn1_k_w = ggml_new_tensor_2d(ctx, wtype, in_channels, in_channels);
-            transformer.attn1_v_w = ggml_new_tensor_2d(ctx, wtype, in_channels, in_channels);
-
-            transformer.attn1_out_w = ggml_new_tensor_2d(ctx, wtype, in_channels, in_channels);
-            transformer.attn1_out_b = ggml_new_tensor_1d(ctx, GGML_TYPE_F32, in_channels);
-
-            transformer.norm2_w = ggml_new_tensor_1d(ctx, GGML_TYPE_F32, in_channels);
-            transformer.norm2_b = ggml_new_tensor_1d(ctx, GGML_TYPE_F32, in_channels);
-
-            transformer.attn2_q_w = ggml_new_tensor_2d(ctx, wtype, in_channels, in_channels);
-            transformer.attn2_k_w = ggml_new_tensor_2d(ctx, wtype, context_dim, in_channels);
-            transformer.attn2_v_w = ggml_new_tensor_2d(ctx, wtype, context_dim, in_channels);
-
-            transformer.attn2_out_w = ggml_new_tensor_2d(ctx, wtype, in_channels, in_channels);
-            transformer.attn2_out_b = ggml_new_tensor_1d(ctx, GGML_TYPE_F32, in_channels);
-
-            transformer.norm3_w = ggml_new_tensor_1d(ctx, GGML_TYPE_F32, in_channels);
-            transformer.norm3_b = ggml_new_tensor_1d(ctx, GGML_TYPE_F32, in_channels);
-
-            transformer.ff_0_proj_w = ggml_new_tensor_2d(ctx, wtype, in_channels, in_channels * 4 * 2);
-            transformer.ff_0_proj_b = ggml_new_tensor_1d(ctx, GGML_TYPE_F32, in_channels * 4 * 2);
-
-            transformer.ff_2_w = ggml_new_tensor_2d(ctx, wtype, in_channels * 4, in_channels);
-            transformer.ff_2_b = ggml_new_tensor_1d(ctx, GGML_TYPE_F32, in_channels);
-        }
-    }
-
-    void map_by_name(std::map<std::string, struct ggml_tensor*>& tensors, const std::string prefix) {
-        tensors[prefix + "norm.weight"]    = norm_w;
-        tensors[prefix + "norm.bias"]      = norm_b;
-        tensors[prefix + "proj_in.weight"] = proj_in_w;
-        tensors[prefix + "proj_in.bias"]   = proj_in_b;
-
-        // transformer
-        for (int i = 0; i < transformers.size(); i++) {
-            auto& transformer                                 = transformers[i];
-            std::string transformer_prefix                    = prefix + "transformer_blocks." + std::to_string(i) + ".";
-            tensors[transformer_prefix + "attn1.to_q.weight"] = transformer.attn1_q_w;
-            tensors[transformer_prefix + "attn1.to_k.weight"] = transformer.attn1_k_w;
-            tensors[transformer_prefix + "attn1.to_v.weight"] = transformer.attn1_v_w;
-
-            tensors[transformer_prefix + "attn1.to_out.0.weight"] = transformer.attn1_out_w;
-            tensors[transformer_prefix + "attn1.to_out.0.bias"]   = transformer.attn1_out_b;
-
-            tensors[transformer_prefix + "ff.net.0.proj.weight"] = transformer.ff_0_proj_w;
-            tensors[transformer_prefix + "ff.net.0.proj.bias"]   = transformer.ff_0_proj_b;
-            tensors[transformer_prefix + "ff.net.2.weight"]      = transformer.ff_2_w;
-            tensors[transformer_prefix + "ff.net.2.bias"]        = transformer.ff_2_b;
-
-            tensors[transformer_prefix + "attn2.to_q.weight"] = transformer.attn2_q_w;
-            tensors[transformer_prefix + "attn2.to_k.weight"] = transformer.attn2_k_w;
-            tensors[transformer_prefix + "attn2.to_v.weight"] = transformer.attn2_v_w;
-
-            tensors[transformer_prefix + "attn2.to_out.0.weight"] = transformer.attn2_out_w;
-            tensors[transformer_prefix + "attn2.to_out.0.bias"]   = transformer.attn2_out_b;
-
-            tensors[transformer_prefix + "norm1.weight"] = transformer.norm1_w;
-            tensors[transformer_prefix + "norm1.bias"]   = transformer.norm1_b;
-            tensors[transformer_prefix + "norm2.weight"] = transformer.norm2_w;
-            tensors[transformer_prefix + "norm2.bias"]   = transformer.norm2_b;
-            tensors[transformer_prefix + "norm3.weight"] = transformer.norm3_w;
-            tensors[transformer_prefix + "norm3.bias"]   = transformer.norm3_b;
-        }
-
-        tensors[prefix + "proj_out.weight"] = proj_out_w;
-        tensors[prefix + "proj_out.bias"]   = proj_out_b;
-    }
-
-    struct ggml_tensor* forward(struct ggml_context* ctx, struct ggml_tensor* x, struct ggml_tensor* context) {
-        // x: [N, in_channels, h, w]
-        // context: [N, max_position, hidden_size(aka context_dim)]
-        auto x_in = x;
-        x         = ggml_nn_group_norm(ctx, x, norm_w, norm_b);
-        // proj_in
-        x = ggml_nn_conv_2d(ctx, x, proj_in_w, proj_in_b);  // [N, in_channels, h, w]
-
-        // transformer
-        const int64_t n            = x->ne[3];
-        const int64_t c            = x->ne[2];
-        const int64_t h            = x->ne[1];
-        const int64_t w            = x->ne[0];
-        const int64_t max_position = context->ne[1];
-        x                          = ggml_cont(ctx, ggml_permute(ctx, x, 1, 2, 0, 3));  // [N, h, w, in_channels]
-
-        for (auto& transformer : transformers) {
-            auto r = x;
-            // layer norm 1
-            x = ggml_reshape_2d(ctx, x, c, w * h * n);
-            x = ggml_nn_layer_norm(ctx, x, transformer.norm1_w, transformer.norm1_b);
-
-            // self-attention
-            {
-                x                     = ggml_reshape_2d(ctx, x, c, h * w * n);        // [N * h * w, in_channels]
-                struct ggml_tensor* q = ggml_mul_mat(ctx, transformer.attn1_q_w, x);  // [N * h * w, in_channels]
-#if !defined(SD_USE_FLASH_ATTENTION) || defined(SD_USE_CUBLAS) || defined(SD_USE_METAL)
-                q = ggml_scale_inplace(ctx, q, 1.0f / sqrt((float)d_head));
-#endif
-                q = ggml_reshape_4d(ctx, q, d_head, n_head, h * w, n);   // [N, h * w, n_head, d_head]
-                q = ggml_cont(ctx, ggml_permute(ctx, q, 0, 2, 1, 3));    // [N, n_head, h * w, d_head]
-                q = ggml_reshape_3d(ctx, q, d_head, h * w, n_head * n);  // [N * n_head, h * w, d_head]
-
-                struct ggml_tensor* k = ggml_mul_mat(ctx, transformer.attn1_k_w, x);         // [N * h * w, in_channels]
-                k                     = ggml_reshape_4d(ctx, k, d_head, n_head, h * w, n);   // [N, h * w, n_head, d_head]
-                k                     = ggml_cont(ctx, ggml_permute(ctx, k, 0, 2, 1, 3));    // [N, n_head, h * w, d_head]
-                k                     = ggml_reshape_3d(ctx, k, d_head, h * w, n_head * n);  // [N * n_head, h * w, d_head]
-
-                struct ggml_tensor* v = ggml_mul_mat(ctx, transformer.attn1_v_w, x);         // [N * h * w, in_channels]
-                v                     = ggml_reshape_4d(ctx, v, d_head, n_head, h * w, n);   // [N, h * w, n_head, d_head]
-                v                     = ggml_cont(ctx, ggml_permute(ctx, v, 1, 2, 0, 3));    // [N, n_head, d_head, h * w]
-                v                     = ggml_reshape_3d(ctx, v, h * w, d_head, n_head * n);  // [N * n_head, d_head, h * w]
-
-#if defined(SD_USE_FLASH_ATTENTION) && !defined(SD_USE_CUBLAS) && !defined(SD_USE_METAL)
-                struct ggml_tensor* kqv = ggml_flash_attn(ctx, q, k, v, false);  // [N * n_head, h * w, d_head]
-#else
-                struct ggml_tensor* kq = ggml_mul_mat(ctx, k, q);  // [N * n_head, h * w, h * w]
-                // kq = ggml_diag_mask_inf_inplace(ctx, kq, 0);
-                kq = ggml_soft_max_inplace(ctx, kq);
-
-                struct ggml_tensor* kqv = ggml_mul_mat(ctx, v, kq);  // [N * n_head, h * w, d_head]
-#endif
-                kqv = ggml_reshape_4d(ctx, kqv, d_head, h * w, n_head, n);
-                kqv = ggml_cont(ctx, ggml_permute(ctx, kqv, 0, 2, 1, 3));  // [N, h * w, n_head, d_head]
-
-                // x = ggml_cpy(ctx, kqv, ggml_new_tensor_2d(ctx, GGML_TYPE_F32, d_head * n_head, h * w * n));
-                x = ggml_reshape_2d(ctx, kqv, d_head * n_head, h * w * n);
-
-                x = ggml_nn_linear(ctx, x, transformer.attn1_out_w, transformer.attn1_out_b);
-
-                x = ggml_reshape_4d(ctx, x, c, w, h, n);
-            }
-
-            x = ggml_add(ctx, x, r);
-            r = x;
-
-            // layer norm 2
-            x = ggml_nn_layer_norm(ctx, x, transformer.norm2_w, transformer.norm2_b);
-
-            // cross-attention
-            {
-                x                     = ggml_reshape_2d(ctx, x, c, h * w * n);                                           // [N * h * w, in_channels]
-                context               = ggml_reshape_2d(ctx, context, context->ne[0], context->ne[1] * context->ne[2]);  // [N * max_position, hidden_size]
-                struct ggml_tensor* q = ggml_mul_mat(ctx, transformer.attn2_q_w, x);                                     // [N * h * w, in_channels]
-#if !defined(SD_USE_FLASH_ATTENTION) || defined(SD_USE_CUBLAS) || defined(SD_USE_METAL)
-                q = ggml_scale_inplace(ctx, q, 1.0f / sqrt((float)d_head));
-#endif
-                q = ggml_reshape_4d(ctx, q, d_head, n_head, h * w, n);   // [N, h * w, n_head, d_head]
-                q = ggml_cont(ctx, ggml_permute(ctx, q, 0, 2, 1, 3));    // [N, n_head, h * w, d_head]
-                q = ggml_reshape_3d(ctx, q, d_head, h * w, n_head * n);  // [N * n_head, h * w, d_head]
-
-                struct ggml_tensor* k = ggml_mul_mat(ctx, transformer.attn2_k_w, context);          // [N * max_position, in_channels]
-                k                     = ggml_reshape_4d(ctx, k, d_head, n_head, max_position, n);   // [N, max_position, n_head, d_head]
-                k                     = ggml_cont(ctx, ggml_permute(ctx, k, 0, 2, 1, 3));           // [N, n_head, max_position, d_head]
-                k                     = ggml_reshape_3d(ctx, k, d_head, max_position, n_head * n);  // [N * n_head, max_position, d_head]
-
-                struct ggml_tensor* v = ggml_mul_mat(ctx, transformer.attn2_v_w, context);          // [N * max_position, in_channels]
-                v                     = ggml_reshape_4d(ctx, v, d_head, n_head, max_position, n);   // [N, max_position, n_head, d_head]
-                v                     = ggml_cont(ctx, ggml_permute(ctx, v, 1, 2, 0, 3));           // [N, n_head, d_head, max_position]
-                v                     = ggml_reshape_3d(ctx, v, max_position, d_head, n_head * n);  // [N * n_head, d_head, max_position]
-#if defined(SD_USE_FLASH_ATTENTION) && !defined(SD_USE_CUBLAS) && !defined(SD_USE_METAL)
-                struct ggml_tensor* kqv = ggml_flash_attn(ctx, q, k, v, false);  // [N * n_head, h * w, d_head]
-#else
-                struct ggml_tensor* kq  = ggml_mul_mat(ctx, k, q);   // [N * n_head, h * w, max_position]
-                // kq = ggml_diag_mask_inf_inplace(ctx, kq, 0);
-                kq = ggml_soft_max_inplace(ctx, kq);
-
-                struct ggml_tensor* kqv = ggml_mul_mat(ctx, v, kq);  // [N * n_head, h * w, d_head]
-#endif
-                kqv = ggml_reshape_4d(ctx, kqv, d_head, h * w, n_head, n);
-                kqv = ggml_cont(ctx, ggml_permute(ctx, kqv, 0, 2, 1, 3));
-
-                // x = ggml_cpy(ctx, kqv, ggml_new_tensor_2d(ctx, GGML_TYPE_F32, d_head * n_head, h * w * n)); // [N * h * w, in_channels]
-                x = ggml_reshape_2d(ctx, kqv, d_head * n_head, h * w * n);  // [N * h * w, in_channels]
-
-                x = ggml_nn_linear(ctx, x, transformer.attn2_out_w, transformer.attn2_out_b);
-
-                x = ggml_reshape_4d(ctx, x, c, w, h, n);
-            }
-
-            x = ggml_add(ctx, x, r);
-            r = x;
-
-            // layer norm 3
-            x = ggml_reshape_2d(ctx, x, c, h * w * n);  // [N * h * w, in_channels]
-            x = ggml_nn_layer_norm(ctx, x, transformer.norm3_w, transformer.norm3_b);
-
-            // ff
-            {
-                // GEGLU
-                auto x_w    = ggml_view_2d(ctx,
-                                           transformer.ff_0_proj_w,
-                                           transformer.ff_0_proj_w->ne[0],
-                                           transformer.ff_0_proj_w->ne[1] / 2,
-                                           transformer.ff_0_proj_w->nb[1],
-                                           0);  // [in_channels * 4, in_channels]
-                auto x_b    = ggml_view_1d(ctx,
-                                           transformer.ff_0_proj_b,
-                                           transformer.ff_0_proj_b->ne[0] / 2,
-                                           0);  // [in_channels * 4, in_channels]
-                auto gate_w = ggml_view_2d(ctx,
-                                           transformer.ff_0_proj_w,
-                                           transformer.ff_0_proj_w->ne[0],
-                                           transformer.ff_0_proj_w->ne[1] / 2,
-                                           transformer.ff_0_proj_w->nb[1],
-                                           transformer.ff_0_proj_w->nb[1] * transformer.ff_0_proj_w->ne[1] / 2);  // [in_channels * 4, ]
-                auto gate_b = ggml_view_1d(ctx,
-                                           transformer.ff_0_proj_b,
-                                           transformer.ff_0_proj_b->ne[0] / 2,
-                                           transformer.ff_0_proj_b->nb[0] * transformer.ff_0_proj_b->ne[0] / 2);  // [in_channels * 4, ]
-                x           = ggml_reshape_2d(ctx, x, c, w * h * n);
-                auto x_in   = x;
-                x           = ggml_nn_linear(ctx, x_in, x_w, x_b);        // [N * h * w, in_channels * 4]
-                auto gate   = ggml_nn_linear(ctx, x_in, gate_w, gate_b);  // [N * h * w, in_channels * 4]
-
-                gate = ggml_gelu_inplace(ctx, gate);
-
-                x = ggml_mul(ctx, x, gate);  // [N * h * w, in_channels * 4]
-                // fc
-                x = ggml_nn_linear(ctx, x, transformer.ff_2_w, transformer.ff_2_b);  // [N * h * w, in_channels]
-            }
-
-            x = ggml_reshape_4d(ctx, x, c, w, h, n);  // [N, h, w, in_channels]
-
-            // residual
-            x = ggml_add(ctx, x, r);
-        }
-
-        x = ggml_cont(ctx, ggml_permute(ctx, x, 2, 0, 1, 3));  // [N, in_channels, h, w]
-
-        // proj_out
-        x = ggml_nn_conv_2d(ctx, x, proj_out_w, proj_out_b);  // [N, in_channels, h, w]
-
-        x = ggml_add(ctx, x, x_in);
-        return x;
-    }
-};
-
 #endif  // __COMMON_HPP__