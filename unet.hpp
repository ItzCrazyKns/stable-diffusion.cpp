#ifndef __UNET_HPP__
#define __UNET_HPP__

#include "common.hpp"
#include "ggml_extend.hpp"
#include "model.h"

/*==================================================== UnetModel =====================================================*/

#define UNET_GRAPH_SIZE 10240

<<<<<<< HEAD
class GEGLU : public GGMLBlock {
protected:
    int64_t dim_in;
    int64_t dim_out;

    void init_params(struct ggml_context* ctx, ggml_type wtype) {
        params["proj.weight"] = ggml_new_tensor_2d(ctx, wtype, dim_in, dim_out * 2);
        params["proj.bias"]   = ggml_new_tensor_1d(ctx, GGML_TYPE_F32, dim_out * 2);
    }

public:
    GEGLU(int64_t dim_in, int64_t dim_out)
        : dim_in(dim_in), dim_out(dim_out) {}

    struct ggml_tensor* forward(struct ggml_context* ctx, struct ggml_tensor* x) {
        // x: [ne3, ne2, ne1, dim_in]
        // return: [ne3, ne2, ne1, dim_out]
        struct ggml_tensor* w = params["proj.weight"];
        struct ggml_tensor* b = params["proj.bias"];

        auto x_w    = ggml_view_2d(ctx, w, w->ne[0], w->ne[1] / 2, w->nb[1], 0);                        // [dim_out, dim_in]
        auto x_b    = ggml_view_1d(ctx, b, b->ne[0] / 2, 0);                                            // [dim_out, dim_in]
        auto gate_w = ggml_view_2d(ctx, w, w->ne[0], w->ne[1] / 2, w->nb[1], w->nb[1] * w->ne[1] / 2);  // [dim_out, ]
        auto gate_b = ggml_view_1d(ctx, b, b->ne[0] / 2, b->nb[0] * b->ne[0] / 2);                      // [dim_out, ]

        auto x_in = x;
        x         = ggml_nn_linear(ctx, x_in, x_w, x_b);        // [ne3, ne2, ne1, dim_out]
        auto gate = ggml_nn_linear(ctx, x_in, gate_w, gate_b);  // [ne3, ne2, ne1, dim_out]

        gate = ggml_gelu_inplace(ctx, gate);

        x = ggml_mul(ctx, x, gate);  // [ne3, ne2, ne1, dim_out]

        return x;
    }
};

class FeedForward : public GGMLBlock {
public:
    FeedForward(int64_t dim,
                int64_t dim_out,
                int64_t mult = 4) {
        int64_t inner_dim = dim * mult;

        blocks["net.0"] = std::shared_ptr<GGMLBlock>(new GEGLU(dim, inner_dim));
        // net_1 is nn.Dropout(), skip for inference
        blocks["net.2"] = std::shared_ptr<GGMLBlock>(new Linear(inner_dim, dim_out));
    }

    struct ggml_tensor* forward(struct ggml_context* ctx, struct ggml_tensor* x) {
        // x: [ne3, ne2, ne1, dim]
        // return: [ne3, ne2, ne1, dim_out]

        auto net_0 = std::dynamic_pointer_cast<GEGLU>(blocks["net.0"]);
        auto net_2 = std::dynamic_pointer_cast<Linear>(blocks["net.2"]);

        x = net_0->forward(ctx, x);  // [ne3, ne2, ne1, inner_dim]
        x = net_2->forward(ctx, x);  // [ne3, ne2, ne1, dim_out]
        return x;
    }
};

class CrossAttention : public GGMLBlock {
protected:
    int64_t query_dim;
    int64_t context_dim;
    int64_t n_head;
    int64_t d_head;

public:
    CrossAttention(int64_t query_dim,
                   int64_t context_dim,
                   int64_t n_head,
                   int64_t d_head)
        : n_head(n_head),
          d_head(d_head),
          query_dim(query_dim),
          context_dim(context_dim) {
        int64_t inner_dim = d_head * n_head;

        blocks["to_q"] = std::shared_ptr<GGMLBlock>(new Linear(query_dim, inner_dim, false));
        blocks["to_k"] = std::shared_ptr<GGMLBlock>(new Linear(context_dim, inner_dim, false));
        blocks["to_v"] = std::shared_ptr<GGMLBlock>(new Linear(context_dim, inner_dim, false));

        blocks["to_out.0"] = std::shared_ptr<GGMLBlock>(new Linear(inner_dim, query_dim));
        // to_out_1 is nn.Dropout(), skip for inference
    }

    struct ggml_tensor* forward(struct ggml_context* ctx, struct ggml_tensor* x, struct ggml_tensor* context) {
        // x: [N, n_token, query_dim]
        // context: [N, n_context, context_dim]
        // return: [N, n_token, query_dim]
        auto to_q     = std::dynamic_pointer_cast<Linear>(blocks["to_q"]);
        auto to_k     = std::dynamic_pointer_cast<Linear>(blocks["to_k"]);
        auto to_v     = std::dynamic_pointer_cast<Linear>(blocks["to_v"]);
        auto to_out_0 = std::dynamic_pointer_cast<Linear>(blocks["to_out.0"]);

        int64_t n         = x->ne[2];
        int64_t n_token   = x->ne[1];
        int64_t n_context = context->ne[1];
        int64_t inner_dim = d_head * n_head;

        auto q = to_q->forward(ctx, x);                                 // [N, n_token, inner_dim]
        q      = ggml_reshape_4d(ctx, q, d_head, n_head, n_token, n);   // [N, n_token, n_head, d_head]
        q      = ggml_cont(ctx, ggml_permute(ctx, q, 0, 2, 1, 3));      // [N, n_head, n_token, d_head]
        q      = ggml_reshape_3d(ctx, q, d_head, n_token, n_head * n);  // [N * n_head, n_token, d_head]

        auto k = to_k->forward(ctx, context);                             // [N, n_context, inner_dim]
        k      = ggml_reshape_4d(ctx, k, d_head, n_head, n_context, n);   // [N, n_context, n_head, d_head]
        k      = ggml_cont(ctx, ggml_permute(ctx, k, 0, 2, 1, 3));        // [N, n_head, n_context, d_head]
        k      = ggml_reshape_3d(ctx, k, d_head, n_context, n_head * n);  // [N * n_head, n_context, d_head]

        auto v = to_v->forward(ctx, context);                             // [N, n_context, inner_dim]
        v      = ggml_reshape_4d(ctx, v, d_head, n_head, n_context, n);   // [N, n_context, n_head, d_head]
        v      = ggml_cont(ctx, ggml_permute(ctx, v, 1, 2, 0, 3));        // [N, n_head, d_head, n_context]
        v      = ggml_reshape_3d(ctx, v, n_context, d_head, n_head * n);  // [N * n_head, d_head, n_context]

        auto kqv = ggml_nn_attention(ctx, q, k, v, false);  // [N * n_head, n_token, d_head]
        kqv      = ggml_reshape_4d(ctx, kqv, d_head, n_token, n_head, n);
        kqv      = ggml_cont(ctx, ggml_permute(ctx, kqv, 0, 2, 1, 3));  // [N, n_token, n_head, d_head]

        x = ggml_reshape_3d(ctx, kqv, d_head * n_head, n_token, n);  // [N, n_token, inner_dim]

        x = to_out_0->forward(ctx, x);  // [N, n_token, query_dim]
        return x;
    }
};

class BasicTransformerBlock : public GGMLBlock {
protected:
    int64_t n_head;
    int64_t d_head;
    bool ff_in;

public:
    BasicTransformerBlock(int64_t dim,
                          int64_t n_head,
                          int64_t d_head,
                          int64_t context_dim,
                          bool ff_in = false)
        : n_head(n_head), d_head(d_head), ff_in(ff_in) {
        // disable_self_attn is always False
        // disable_temporal_crossattention is always False
        // switch_temporal_ca_to_sa is always False
        // inner_dim is always None or equal to dim
        // gated_ff is always True
        blocks["attn1"] = std::shared_ptr<GGMLBlock>(new CrossAttention(dim, dim, n_head, d_head));
        blocks["attn2"] = std::shared_ptr<GGMLBlock>(new CrossAttention(dim, context_dim, n_head, d_head));
        blocks["ff"]    = std::shared_ptr<GGMLBlock>(new FeedForward(dim, dim));
        blocks["norm1"] = std::shared_ptr<GGMLBlock>(new LayerNorm(dim));
        blocks["norm2"] = std::shared_ptr<GGMLBlock>(new LayerNorm(dim));
        blocks["norm3"] = std::shared_ptr<GGMLBlock>(new LayerNorm(dim));

        if (ff_in) {
            blocks["norm_in"] = std::shared_ptr<GGMLBlock>(new LayerNorm(dim));
            blocks["ff_in"]   = std::shared_ptr<GGMLBlock>(new FeedForward(dim, dim));
        }
    }

    struct ggml_tensor* forward(struct ggml_context* ctx, struct ggml_tensor* x, struct ggml_tensor* context) {
        // x: [N, n_token, query_dim]
        // context: [N, n_context, context_dim]
        // return: [N, n_token, query_dim]

        auto attn1 = std::dynamic_pointer_cast<CrossAttention>(blocks["attn1"]);
        auto attn2 = std::dynamic_pointer_cast<CrossAttention>(blocks["attn2"]);
        auto ff    = std::dynamic_pointer_cast<FeedForward>(blocks["ff"]);
        auto norm1 = std::dynamic_pointer_cast<LayerNorm>(blocks["norm1"]);
        auto norm2 = std::dynamic_pointer_cast<LayerNorm>(blocks["norm2"]);
        auto norm3 = std::dynamic_pointer_cast<LayerNorm>(blocks["norm3"]);

        if (ff_in) {
            auto norm_in = std::dynamic_pointer_cast<LayerNorm>(blocks["norm_in"]);
            auto ff_in   = std::dynamic_pointer_cast<FeedForward>(blocks["ff_in"]);

            auto x_skip = x;
            x           = norm_in->forward(ctx, x);
            x           = ff_in->forward(ctx, x);
            // self.is_res is always True
            x = ggml_add(ctx, x, x_skip);
        }

        auto r = x;
        x      = norm1->forward(ctx, x);
        x      = attn1->forward(ctx, x, x);  // self-attention
        x      = ggml_add(ctx, x, r);
        r      = x;
        x      = norm2->forward(ctx, x);
        x      = attn2->forward(ctx, x, context);  // cross-attention
        x      = ggml_add(ctx, x, r);
        r      = x;
        x      = norm3->forward(ctx, x);
        x      = ff->forward(ctx, x);
        x      = ggml_add(ctx, x, r);

        return x;
    }
};

class SpatialTransformer : public GGMLBlock {
protected:
    int64_t in_channels;  // mult * model_channels
    int64_t n_head;
    int64_t d_head;
    int64_t depth       = 1;    // 1
    int64_t context_dim = 768;  // hidden_size, 1024 for VERSION_2_x

public:
    SpatialTransformer(int64_t in_channels,
                       int64_t n_head,
                       int64_t d_head,
                       int64_t depth,
                       int64_t context_dim)
        : in_channels(in_channels),
          n_head(n_head),
          d_head(d_head),
          depth(depth),
          context_dim(context_dim) {
        // We will convert unet transformer linear to conv2d 1x1 when loading the weights, so use_linear is always False
        // disable_self_attn is always False
        int64_t inner_dim = n_head * d_head;  // in_channels
        blocks["norm"]    = std::shared_ptr<GGMLBlock>(new GroupNorm32(in_channels));
        blocks["proj_in"] = std::shared_ptr<GGMLBlock>(new Conv2d(in_channels, inner_dim, {1, 1}));

        for (int i = 0; i < depth; i++) {
            std::string name = "transformer_blocks." + std::to_string(i);
            blocks[name]     = std::shared_ptr<GGMLBlock>(new BasicTransformerBlock(inner_dim, n_head, d_head, context_dim));
        }

        blocks["proj_out"] = std::shared_ptr<GGMLBlock>(new Conv2d(inner_dim, in_channels, {1, 1}));
    }

    virtual struct ggml_tensor* forward(struct ggml_context* ctx, struct ggml_tensor* x, struct ggml_tensor* context) {
        // x: [N, in_channels, h, w]
        // context: [N, max_position(aka n_token), hidden_size(aka context_dim)]
        auto norm     = std::dynamic_pointer_cast<GroupNorm32>(blocks["norm"]);
        auto proj_in  = std::dynamic_pointer_cast<Conv2d>(blocks["proj_in"]);
        auto proj_out = std::dynamic_pointer_cast<Conv2d>(blocks["proj_out"]);

        auto x_in         = x;
        int64_t n         = x->ne[3];
        int64_t h         = x->ne[1];
        int64_t w         = x->ne[0];
        int64_t inner_dim = n_head * d_head;

        x = norm->forward(ctx, x);
        x = proj_in->forward(ctx, x);  // [N, inner_dim, h, w]

        x = ggml_cont(ctx, ggml_permute(ctx, x, 1, 2, 0, 3));  // [N, h, w, inner_dim]
        x = ggml_reshape_3d(ctx, x, inner_dim, w * h, n);      // [N, h * w, inner_dim]

        for (int i = 0; i < depth; i++) {
            std::string name       = "transformer_blocks." + std::to_string(i);
            auto transformer_block = std::dynamic_pointer_cast<BasicTransformerBlock>(blocks[name]);

            x = transformer_block->forward(ctx, x, context);
        }

        x = ggml_cont(ctx, ggml_permute(ctx, x, 1, 0, 2, 3));  // [N, inner_dim, h * w]
        x = ggml_reshape_4d(ctx, x, w, h, inner_dim, n);       // [N, inner_dim, h, w]

        // proj_out
        x = proj_out->forward(ctx, x);  // [N, in_channels, h, w]

        x = ggml_add(ctx, x, x_in);
        return x;
    }
};

class SpatialVideoTransformer : public SpatialTransformer {
protected:
    int64_t time_depth;
    int64_t max_time_embed_period;

public:
    SpatialVideoTransformer(int64_t in_channels,
                            int64_t n_head,
                            int64_t d_head,
                            int64_t depth,
                            int64_t context_dim,
                            int64_t time_depth            = 1,
                            int64_t max_time_embed_period = 10000)
        : SpatialTransformer(in_channels, n_head, d_head, depth, context_dim),
          max_time_embed_period(max_time_embed_period) {
        // We will convert unet transformer linear to conv2d 1x1 when loading the weights, so use_linear is always False
        // use_spatial_context is always True
        // merge_strategy is always learned_with_images
        // merge_factor is loaded from weights
        // time_context_dim is always None
        // ff_in is always True
        // disable_self_attn is always False
        // disable_temporal_crossattention is always False

        int64_t inner_dim = n_head * d_head;

        GGML_ASSERT(depth == time_depth);
        GGML_ASSERT(in_channels == inner_dim);

        int64_t time_mix_d_head    = d_head;
        int64_t n_time_mix_heads   = n_head;
        int64_t time_mix_inner_dim = time_mix_d_head * n_time_mix_heads;  // equal to inner_dim
        int64_t time_context_dim   = context_dim;

        for (int i = 0; i < time_depth; i++) {
            std::string name = "time_stack." + std::to_string(i);
            blocks[name]     = std::shared_ptr<GGMLBlock>(new BasicTransformerBlock(inner_dim,
                                                                                    n_time_mix_heads,
                                                                                    time_mix_d_head,
                                                                                    time_context_dim,
                                                                                    true));
        }

        int64_t time_embed_dim     = in_channels * 4;
        blocks["time_pos_embed.0"] = std::shared_ptr<GGMLBlock>(new Linear(in_channels, time_embed_dim));
        // time_pos_embed.1 is nn.SiLU()
        blocks["time_pos_embed.2"] = std::shared_ptr<GGMLBlock>(new Linear(time_embed_dim, in_channels));

        blocks["time_mixer"] = std::shared_ptr<GGMLBlock>(new AlphaBlender());
    }

    struct ggml_tensor* forward(struct ggml_context* ctx,
                                struct ggml_allocr* allocr,
                                struct ggml_tensor* x,
                                struct ggml_tensor* context,
                                int timesteps) {
        // x: [N, in_channels, h, w] aka [b*t, in_channels, h, w], t == timesteps
        // context: [N, max_position(aka n_context), hidden_size(aka context_dim)] aka [b*t, n_context, context_dim], t == timesteps
        // t_emb: [N, in_channels] aka [b*t, in_channels]
        // timesteps is num_frames
        // time_context is always None
        // image_only_indicator is always tensor([0.])
        // transformer_options is not used
        // GGML_ASSERT(ggml_n_dims(context) == 3);

        auto norm             = std::dynamic_pointer_cast<GroupNorm32>(blocks["norm"]);
        auto proj_in          = std::dynamic_pointer_cast<Conv2d>(blocks["proj_in"]);
        auto proj_out         = std::dynamic_pointer_cast<Conv2d>(blocks["proj_out"]);
        auto time_pos_embed_0 = std::dynamic_pointer_cast<Linear>(blocks["time_pos_embed.0"]);
        auto time_pos_embed_2 = std::dynamic_pointer_cast<Linear>(blocks["time_pos_embed.2"]);
        auto time_mixer       = std::dynamic_pointer_cast<AlphaBlender>(blocks["time_mixer"]);

        auto x_in         = x;
        int64_t n         = x->ne[3];
        int64_t h         = x->ne[1];
        int64_t w         = x->ne[0];
        int64_t inner_dim = n_head * d_head;

        GGML_ASSERT(n == timesteps);  // We compute cond and uncond separately, so batch_size==1

        auto time_context    = context;  // [b*t, n_context, context_dim]
        auto spatial_context = context;
        // time_context_first_timestep = time_context[::timesteps]
        auto time_context_first_timestep = ggml_view_3d(ctx,
                                                        time_context,
                                                        time_context->ne[0],
                                                        time_context->ne[1],
                                                        1,
                                                        time_context->nb[1],
                                                        time_context->nb[2],
                                                        0);  // [b, n_context, context_dim]
        time_context                     = ggml_new_tensor_3d(ctx, GGML_TYPE_F32,
                                                              time_context_first_timestep->ne[0],
                                                              time_context_first_timestep->ne[1],
                                                              time_context_first_timestep->ne[2] * h * w);
        time_context                     = ggml_repeat(ctx, time_context_first_timestep, time_context);  // [b*h*w, n_context, context_dim]

        x = norm->forward(ctx, x);
        x = proj_in->forward(ctx, x);  // [N, inner_dim, h, w]

        x = ggml_cont(ctx, ggml_permute(ctx, x, 1, 2, 0, 3));  // [N, h, w, inner_dim]
        x = ggml_reshape_3d(ctx, x, inner_dim, w * h, n);      // [N, h * w, inner_dim]

        std::vector<float> num_frames = arange(0, timesteps);
        // since b is 1, no need to do repeat
        auto t_emb = new_timestep_embedding(ctx, allocr, num_frames, in_channels, max_time_embed_period);  // [N, in_channels]

        auto emb = time_pos_embed_0->forward(ctx, t_emb);
        emb      = ggml_silu_inplace(ctx, emb);
        emb      = time_pos_embed_2->forward(ctx, emb);                   // [N, in_channels]
        emb      = ggml_reshape_3d(ctx, emb, emb->ne[0], 1, emb->ne[1]);  // [N, 1, in_channels]

        for (int i = 0; i < depth; i++) {
            std::string transformer_name = "transformer_blocks." + std::to_string(i);
            std::string time_stack_name  = "time_stack." + std::to_string(i);

            auto block     = std::dynamic_pointer_cast<BasicTransformerBlock>(blocks[transformer_name]);
            auto mix_block = std::dynamic_pointer_cast<BasicTransformerBlock>(blocks[time_stack_name]);

            x = block->forward(ctx, x, spatial_context);  // [N, h * w, inner_dim]

            // in_channels == inner_dim
            auto x_mix = x;
            x_mix      = ggml_add(ctx, x_mix, emb);  // [N, h * w, inner_dim]

            int64_t N = x_mix->ne[2];
            int64_t T = timesteps;
            int64_t B = N / T;
            int64_t S = x_mix->ne[1];
            int64_t C = x_mix->ne[0];

            x_mix = ggml_reshape_4d(ctx, x_mix, C, S, T, B);               // (b t) s c -> b t s c
            x_mix = ggml_cont(ctx, ggml_permute(ctx, x_mix, 0, 2, 1, 3));  // b t s c -> b s t c
            x_mix = ggml_reshape_3d(ctx, x_mix, C, T, S * B);              // b s t c -> (b s) t c

            x_mix = mix_block->forward(ctx, x_mix, time_context);  // [B * h * w, T, inner_dim]

            x_mix = ggml_reshape_4d(ctx, x_mix, C, T, S, B);               // (b s) t c -> b s t c
            x_mix = ggml_cont(ctx, ggml_permute(ctx, x_mix, 0, 2, 1, 3));  // b s t c -> b t s c
            x_mix = ggml_reshape_3d(ctx, x_mix, C, S, T * B);              // b t s c -> (b t) s c

            x = time_mixer->forward(ctx, x, x_mix);  // [N, h * w, inner_dim]
        }

        x = ggml_cont(ctx, ggml_permute(ctx, x, 1, 0, 2, 3));  // [N, inner_dim, h * w]
        x = ggml_reshape_4d(ctx, x, w, h, inner_dim, n);       // [N, inner_dim, h, w]

        // proj_out
        x = proj_out->forward(ctx, x);  // [N, in_channels, h, w]

        x = ggml_add(ctx, x, x_in);
        return x;
    }
};

=======
>>>>>>> 349439f2
// ldm.modules.diffusionmodules.openaimodel.UNetModel
class UnetModelBlock : public GGMLBlock {
protected:
    SDVersion version = VERSION_1_x;
    // network hparams
    int in_channels                        = 4;
    int out_channels                       = 4;
    int num_res_blocks                     = 2;
    std::vector<int> attention_resolutions = {4, 2, 1};
    std::vector<int> channel_mult          = {1, 2, 4, 4};
    std::vector<int> transformer_depth     = {1, 1, 1, 1};
    int time_embed_dim                     = 1280;  // model_channels*4
    int num_heads                          = 8;
    int num_head_channels                  = -1;   // channels // num_heads
    int context_dim                        = 768;  // 1024 for VERSION_2_x, 2048 for VERSION_XL

public:
    int model_channels  = 320;
    int adm_in_channels = 2816;  // only for VERSION_XL/SVD

    UnetModelBlock(SDVersion version = VERSION_1_x)
        : version(version) {
        if (version == VERSION_2_x) {
            context_dim       = 1024;
            num_head_channels = 64;
            num_heads         = -1;
        } else if (version == VERSION_XL) {
            context_dim           = 2048;
            attention_resolutions = {4, 2};
            channel_mult          = {1, 2, 4};
            transformer_depth     = {1, 2, 10};
            num_head_channels     = 64;
            num_heads             = -1;
        } else if (version == VERSION_SVD) {
            in_channels       = 8;
            out_channels      = 4;
            context_dim       = 1024;
            adm_in_channels   = 768;
            num_head_channels = 64;
            num_heads         = -1;
        }
        // dims is always 2
        // use_temporal_attention is always True for SVD

        blocks["time_embed.0"] = std::shared_ptr<GGMLBlock>(new Linear(model_channels, time_embed_dim));
        // time_embed_1 is nn.SiLU()
        blocks["time_embed.2"] = std::shared_ptr<GGMLBlock>(new Linear(time_embed_dim, time_embed_dim));

        if (version == VERSION_XL || version == VERSION_SVD) {
            blocks["label_emb.0.0"] = std::shared_ptr<GGMLBlock>(new Linear(adm_in_channels, time_embed_dim));
            // label_emb_1 is nn.SiLU()
            blocks["label_emb.0.2"] = std::shared_ptr<GGMLBlock>(new Linear(time_embed_dim, time_embed_dim));
        }

        // input_blocks
        blocks["input_blocks.0.0"] = std::shared_ptr<GGMLBlock>(new Conv2d(in_channels, model_channels, {3, 3}, {1, 1}, {1, 1}));

        std::vector<int> input_block_chans;
        input_block_chans.push_back(model_channels);
        int ch              = model_channels;
        int input_block_idx = 0;
        int ds              = 1;

        auto get_resblock = [&](int64_t channels, int64_t emb_channels, int64_t out_channels) -> ResBlock* {
            if (version == VERSION_SVD) {
                return new VideoResBlock(channels, emb_channels, out_channels);
            } else {
                return new ResBlock(channels, emb_channels, out_channels);
            }
        };

        auto get_attention_layer = [&](int64_t in_channels,
                                       int64_t n_head,
                                       int64_t d_head,
                                       int64_t depth,
                                       int64_t context_dim) -> SpatialTransformer* {
            if (version == VERSION_SVD) {
                return new SpatialVideoTransformer(in_channels, n_head, d_head, depth, context_dim);
            } else {
                return new SpatialTransformer(in_channels, n_head, d_head, depth, context_dim);
            }
        };

        size_t len_mults = channel_mult.size();
        for (int i = 0; i < len_mults; i++) {
            int mult = channel_mult[i];
            for (int j = 0; j < num_res_blocks; j++) {
                input_block_idx += 1;
                std::string name = "input_blocks." + std::to_string(input_block_idx) + ".0";
                blocks[name]     = std::shared_ptr<GGMLBlock>(get_resblock(ch, time_embed_dim, mult * model_channels));

                ch = mult * model_channels;
                if (std::find(attention_resolutions.begin(), attention_resolutions.end(), ds) != attention_resolutions.end()) {
                    int n_head = num_heads;
                    int d_head = ch / num_heads;
                    if (num_head_channels != -1) {
                        d_head = num_head_channels;
                        n_head = ch / d_head;
                    }
                    std::string name = "input_blocks." + std::to_string(input_block_idx) + ".1";
                    blocks[name]     = std::shared_ptr<GGMLBlock>(get_attention_layer(ch,
                                                                                      n_head,
                                                                                      d_head,
                                                                                      transformer_depth[i],
                                                                                      context_dim));
                }
                input_block_chans.push_back(ch);
            }
            if (i != len_mults - 1) {
                input_block_idx += 1;
                std::string name = "input_blocks." + std::to_string(input_block_idx) + ".0";
                blocks[name]     = std::shared_ptr<GGMLBlock>(new DownSampleBlock(ch, ch));

                input_block_chans.push_back(ch);
                ds *= 2;
            }
        }

        // middle blocks
        int n_head = num_heads;
        int d_head = ch / num_heads;
        if (num_head_channels != -1) {
            d_head = num_head_channels;
            n_head = ch / d_head;
        }
        blocks["middle_block.0"] = std::shared_ptr<GGMLBlock>(get_resblock(ch, time_embed_dim, ch));
        blocks["middle_block.1"] = std::shared_ptr<GGMLBlock>(get_attention_layer(ch,
                                                                                  n_head,
                                                                                  d_head,
                                                                                  transformer_depth[transformer_depth.size() - 1],
                                                                                  context_dim));
        blocks["middle_block.2"] = std::shared_ptr<GGMLBlock>(get_resblock(ch, time_embed_dim, ch));

        // output_blocks
        int output_block_idx = 0;
        for (int i = (int)len_mults - 1; i >= 0; i--) {
            int mult = channel_mult[i];
            for (int j = 0; j < num_res_blocks + 1; j++) {
                int ich = input_block_chans.back();
                input_block_chans.pop_back();

                std::string name = "output_blocks." + std::to_string(output_block_idx) + ".0";
                blocks[name]     = std::shared_ptr<GGMLBlock>(get_resblock(ch + ich, time_embed_dim, mult * model_channels));

                ch                = mult * model_channels;
                int up_sample_idx = 1;
                if (std::find(attention_resolutions.begin(), attention_resolutions.end(), ds) != attention_resolutions.end()) {
                    int n_head = num_heads;
                    int d_head = ch / num_heads;
                    if (num_head_channels != -1) {
                        d_head = num_head_channels;
                        n_head = ch / d_head;
                    }
                    std::string name = "output_blocks." + std::to_string(output_block_idx) + ".1";
                    blocks[name]     = std::shared_ptr<GGMLBlock>(get_attention_layer(ch, n_head, d_head, transformer_depth[i], context_dim));

<<<<<<< HEAD
                    up_sample_idx++;
=======
                if (i > 0 && j == num_res_blocks) {
                    output_up_samples[i - 1].channels     = ch;
                    output_up_samples[i - 1].out_channels = ch;

                    ds /= 2;
                }
            }
        }
    }

    size_t calculate_mem_size() {
        size_t mem_size = 0;
        mem_size += ggml_row_size(wtype, time_embed_dim * model_channels);  // time_embed_0_w
        mem_size += ggml_row_size(GGML_TYPE_F32, time_embed_dim);           // time_embed_0_b
        mem_size += ggml_row_size(wtype, time_embed_dim * time_embed_dim);  // time_embed_2_w
        mem_size += ggml_row_size(GGML_TYPE_F32, time_embed_dim);           // time_embed_2_b

        if (version == VERSION_XL) {
            mem_size += ggml_row_size(wtype, time_embed_dim * adm_in_channels);  // label_embed_0_w
            mem_size += ggml_row_size(GGML_TYPE_F32, time_embed_dim);            // label_embed_0_b
            mem_size += ggml_row_size(wtype, time_embed_dim * time_embed_dim);   // label_embed_2_w
            mem_size += ggml_row_size(GGML_TYPE_F32, time_embed_dim);            // label_embed_2_b
        }

        mem_size += ggml_row_size(GGML_TYPE_F16, model_channels * in_channels * 3 * 3);  // input_block_0_w
        mem_size += ggml_row_size(GGML_TYPE_F32, model_channels);                        // input_block_0_b

        // input_blocks
        int ds           = 1;
        size_t len_mults = channel_mult.size();
        for (int i = 0; i < len_mults; i++) {
            for (int j = 0; j < num_res_blocks; j++) {
                mem_size += input_res_blocks[i][j].calculate_mem_size(wtype);
                if (std::find(attention_resolutions.begin(), attention_resolutions.end(), ds) != attention_resolutions.end()) {
                    mem_size += input_transformers[i][j].calculate_mem_size(wtype);
                }
            }
            if (i != len_mults - 1) {
                ds *= 2;
                mem_size += input_down_samples[i].calculate_mem_size(wtype);
            }
        }

        // middle_block
        mem_size += middle_block_0.calculate_mem_size(wtype);
        mem_size += middle_block_1.calculate_mem_size(wtype);
        mem_size += middle_block_2.calculate_mem_size(wtype);

        // output_blocks
        for (int i = (int)len_mults - 1; i >= 0; i--) {
            for (int j = 0; j < num_res_blocks + 1; j++) {
                mem_size += output_res_blocks[i][j].calculate_mem_size(wtype);

                if (std::find(attention_resolutions.begin(), attention_resolutions.end(), ds) != attention_resolutions.end()) {
                    mem_size += output_transformers[i][j].calculate_mem_size(wtype);
>>>>>>> 349439f2
                }

                if (i > 0 && j == num_res_blocks) {
                    std::string name = "output_blocks." + std::to_string(output_block_idx) + "." + std::to_string(up_sample_idx);
                    blocks[name]     = std::shared_ptr<GGMLBlock>(new UpSampleBlock(ch, ch));

                    ds /= 2;
                }

                output_block_idx += 1;
            }
        }

        // out
<<<<<<< HEAD
        blocks["out.0"] = std::shared_ptr<GGMLBlock>(new GroupNorm32(ch));  // ch == model_channels
        // out_1 is nn.SiLU()
        blocks["out.2"] = std::shared_ptr<GGMLBlock>(new Conv2d(model_channels, out_channels, {3, 3}, {1, 1}, {1, 1}));
=======
        mem_size += 2 * ggml_row_size(GGML_TYPE_F32, model_channels);                     // out_0_w/b
        mem_size += ggml_row_size(GGML_TYPE_F16, out_channels * model_channels * 3 * 3);  // out_2_w
        mem_size += ggml_row_size(GGML_TYPE_F32, out_channels);                           // out_2_b

        return mem_size;
>>>>>>> 349439f2
    }

    struct ggml_tensor* resblock_forward(std::string name,
                                         struct ggml_context* ctx,
                                         struct ggml_allocr* allocr,
                                         struct ggml_tensor* x,
                                         struct ggml_tensor* emb,
                                         int num_video_frames) {
        if (version == VERSION_SVD) {
            auto block = std::dynamic_pointer_cast<VideoResBlock>(blocks[name]);

            return block->forward(ctx, x, emb, num_video_frames);
        } else {
            auto block = std::dynamic_pointer_cast<ResBlock>(blocks[name]);

            return block->forward(ctx, x, emb);
        }
    }

    struct ggml_tensor* attention_layer_forward(std::string name,
                                                struct ggml_context* ctx,
                                                struct ggml_allocr* allocr,
                                                struct ggml_tensor* x,
                                                struct ggml_tensor* context,
                                                int timesteps) {
        if (version == VERSION_SVD) {
            auto block = std::dynamic_pointer_cast<SpatialVideoTransformer>(blocks[name]);

            return block->forward(ctx, allocr, x, context, timesteps);
        } else {
            auto block = std::dynamic_pointer_cast<SpatialTransformer>(blocks[name]);

            return block->forward(ctx, x, context);
        }
    }

    struct ggml_tensor* forward(struct ggml_context* ctx,
                                struct ggml_allocr* allocr,
                                struct ggml_tensor* x,
                                std::vector<float> timesteps,
                                struct ggml_tensor* context,
                                struct ggml_tensor* c_concat = NULL,
                                struct ggml_tensor* y        = NULL,
                                int num_video_frames         = -1) {
        // x: [N, in_channels, h, w] or [N, in_channels/2, h, w]
        // timesteps: [N,]
        // t_emb: [N, model_channels] timestep_embedding(timesteps, model_channels)
        // context: [N, max_position, hidden_size] or [1, max_position, hidden_size]. for example, [N, 77, 768]
        // c_concat: [N, in_channels, h, w] or [1, in_channels, h, w]
        // y: [N, adm_in_channels] or [1, adm_in_channels]
        // return: [N, out_channels, h, w]
        if (context != NULL) {
            if (context->ne[2] != x->ne[3]) {
                context = ggml_repeat(ctx, context, ggml_new_tensor_3d(ctx, GGML_TYPE_F32, context->ne[0], context->ne[1], x->ne[3]));
            }
        }

        if (c_concat != NULL) {
            if (c_concat->ne[3] != x->ne[3]) {
                c_concat = ggml_repeat(ctx, c_concat, x);
            }
            x = ggml_concat(ctx, x, c_concat);
        }

        if (y != NULL) {
            if (y->ne[1] != x->ne[3]) {
                y = ggml_repeat(ctx, y, ggml_new_tensor_2d(ctx, GGML_TYPE_F32, y->ne[0], x->ne[3]));
            }
        }

        auto time_embed_0     = std::dynamic_pointer_cast<Linear>(blocks["time_embed.0"]);
        auto time_embed_2     = std::dynamic_pointer_cast<Linear>(blocks["time_embed.2"]);
        auto input_blocks_0_0 = std::dynamic_pointer_cast<Conv2d>(blocks["input_blocks.0.0"]);

        auto out_0 = std::dynamic_pointer_cast<GroupNorm32>(blocks["out.0"]);
        auto out_2 = std::dynamic_pointer_cast<Conv2d>(blocks["out.2"]);

        auto t_emb = new_timestep_embedding(ctx, allocr, timesteps, model_channels);  // [N, model_channels]

        auto emb = time_embed_0->forward(ctx, t_emb);
        emb      = ggml_silu_inplace(ctx, emb);
        emb      = time_embed_2->forward(ctx, emb);  // [N, time_embed_dim]

<<<<<<< HEAD
        // SDXL/SVD
        if (y != NULL) {
            auto label_embed_0 = std::dynamic_pointer_cast<Linear>(blocks["label_emb.0.0"]);
            auto label_embed_2 = std::dynamic_pointer_cast<Linear>(blocks["label_emb.0.2"]);
=======
    struct ggml_tensor* forward(struct ggml_context* ctx0,
                                struct ggml_tensor* x,
                                struct ggml_tensor* timesteps,
                                struct ggml_tensor* context,
                                std::vector<struct ggml_tensor*> control,
                                float control_net_strength,
                                struct ggml_tensor* t_emb = NULL,
                                struct ggml_tensor* y     = NULL) {
        // x: [N, in_channels, h, w]
        // timesteps: [N, ]
        // t_emb: [N, model_channels]
        // context: [N, max_position, hidden_size]([N, 77, 768])
        // y: [adm_in_channels]
        if (t_emb == NULL && timesteps != NULL) {
            t_emb = new_timestep_embedding(ctx0, compute_allocr, timesteps, model_channels);  // [N, model_channels]
        }
>>>>>>> 349439f2

            auto label_emb = label_embed_0->forward(ctx, y);
            label_emb      = ggml_silu_inplace(ctx, label_emb);
            label_emb      = label_embed_2->forward(ctx, label_emb);  // [N, time_embed_dim]

            emb = ggml_add(ctx, emb, label_emb);  // [N, time_embed_dim]
        }

        // input_blocks
        std::vector<struct ggml_tensor*> hs;

        // input block 0
        auto h = input_blocks_0_0->forward(ctx, x);

        ggml_set_name(h, "bench-start");
        hs.push_back(h);
        // input block 1-11
        size_t len_mults    = channel_mult.size();
        int input_block_idx = 0;
        int ds              = 1;
        for (int i = 0; i < len_mults; i++) {
            int mult = channel_mult[i];
            for (int j = 0; j < num_res_blocks; j++) {
                input_block_idx += 1;
                std::string name = "input_blocks." + std::to_string(input_block_idx) + ".0";
                h                = resblock_forward(name, ctx, allocr, h, emb, num_video_frames);  // [N, mult*model_channels, h, w]
                if (std::find(attention_resolutions.begin(), attention_resolutions.end(), ds) != attention_resolutions.end()) {
                    std::string name = "input_blocks." + std::to_string(input_block_idx) + ".1";
                    h                = attention_layer_forward(name, ctx, allocr, h, context, num_video_frames);  // [N, mult*model_channels, h, w]
                }
                hs.push_back(h);
            }
            if (i != len_mults - 1) {
                ds *= 2;
                input_block_idx += 1;

                std::string name = "input_blocks." + std::to_string(input_block_idx) + ".0";
                auto block       = std::dynamic_pointer_cast<DownSampleBlock>(blocks[name]);

                h = block->forward(ctx, h);  // [N, mult*model_channels, h/(2^(i+1)), w/(2^(i+1))]
                hs.push_back(h);
            }
        }
        // [N, 4*model_channels, h/8, w/8]

        // middle_block
        h = resblock_forward("middle_block.0", ctx, allocr, h, emb, num_video_frames);             // [N, 4*model_channels, h/8, w/8]
        h = attention_layer_forward("middle_block.1", ctx, allocr, h, context, num_video_frames);  // [N, 4*model_channels, h/8, w/8]
        h = resblock_forward("middle_block.2", ctx, allocr, h, emb, num_video_frames);             // [N, 4*model_channels, h/8, w/8]

        if (control.size() > 0) {
            auto cs = ggml_scale_inplace(ctx0, control[control.size() - 1], control_net_strength);
            h       = ggml_add(ctx0, h, cs);  // middle control
        }

        int control_offset = control.size() - 2;
        // output_blocks
        int output_block_idx = 0;
        for (int i = (int)len_mults - 1; i >= 0; i--) {
            for (int j = 0; j < num_res_blocks + 1; j++) {
                auto h_skip = hs.back();
                hs.pop_back();

<<<<<<< HEAD
                h = ggml_concat(ctx, h, h_skip);

                std::string name = "output_blocks." + std::to_string(output_block_idx) + ".0";

                h = resblock_forward(name, ctx, allocr, h, emb, num_video_frames);
=======
                if (control.size() > 0) {
                    auto cs = ggml_scale_inplace(ctx0, control[control_offset], control_net_strength);
                    h_skip  = ggml_add(ctx0, h_skip, cs);  // control net condition
                    control_offset--;
                }

                h = ggml_concat(ctx0, h, h_skip);
                h = output_res_blocks[i][j].forward(ctx0, h, emb);
>>>>>>> 349439f2

                int up_sample_idx = 1;
                if (std::find(attention_resolutions.begin(), attention_resolutions.end(), ds) != attention_resolutions.end()) {
                    std::string name = "output_blocks." + std::to_string(output_block_idx) + ".1";

                    h = attention_layer_forward(name, ctx, allocr, h, context, num_video_frames);

                    up_sample_idx++;
                }

                if (i > 0 && j == num_res_blocks) {
                    std::string name = "output_blocks." + std::to_string(output_block_idx) + "." + std::to_string(up_sample_idx);
                    auto block       = std::dynamic_pointer_cast<UpSampleBlock>(blocks[name]);

                    h = block->forward(ctx, h);

                    ds /= 2;
                }

                output_block_idx += 1;
            }
        }

        // out
        h = out_0->forward(ctx, h);
        h = ggml_silu_inplace(ctx, h);
        h = out_2->forward(ctx, h);
        ggml_set_name(h, "bench-end");
        return h;  // [N, out_channels, h, w]
    }
};

struct UNetModel : public GGMLModule {
    SDVersion version = VERSION_1_x;
    UnetModelBlock unet;

    UNetModel(ggml_backend_t backend,
              ggml_type wtype,
              SDVersion version = VERSION_1_x)
        : GGMLModule(backend, wtype), unet(version) {
        unet.init(params_ctx, wtype);
    }

    std::string get_desc() {
        return "unet";
    }

    size_t get_params_mem_size() {
        return unet.get_params_mem_size();
    }

    size_t get_params_num() {
        return unet.get_params_num();
    }

    void get_param_tensors(std::map<std::string, struct ggml_tensor*>& tensors, const std::string prefix) {
        unet.get_param_tensors(tensors, prefix);
    }

    struct ggml_cgraph* build_graph(struct ggml_tensor* x,
                                    std::vector<float> timesteps,
                                    struct ggml_tensor* context,
<<<<<<< HEAD
                                    struct ggml_tensor* c_concat = NULL,
                                    struct ggml_tensor* y        = NULL,
                                    int num_video_frames         = -1) {
        struct ggml_cgraph* gf = ggml_new_graph_custom(compute_ctx, UNET_GRAPH_SIZE, false);
        
        if (num_video_frames == -1) {
            num_video_frames = x->ne[3];
        }

        x       = to_backend(x);
        context = to_backend(context);
        y       = to_backend(y);

        struct ggml_tensor* out = unet.forward(compute_ctx, compute_allocr, x, timesteps, context, c_concat, y, num_video_frames);
=======
                                    std::vector<struct ggml_tensor*> control,
                                    struct ggml_tensor* t_emb  = NULL,
                                    struct ggml_tensor* y      = NULL,
                                    float control_net_strength = 1.0) {
        // since we are using ggml-alloc, this buffer only needs enough space to hold the ggml_tensor and ggml_cgraph structs, but not the tensor data
        static size_t buf_size = ggml_tensor_overhead() * UNET_GRAPH_SIZE + ggml_graph_overhead();
        static std::vector<uint8_t> buf(buf_size);

        struct ggml_init_params params = {
            /*.mem_size   =*/buf_size,
            /*.mem_buffer =*/buf.data(),
            /*.no_alloc   =*/true,  // the tensors will be allocated later by ggml_allocr_alloc_graph()
        };
        // LOG_DEBUG("mem_size %u ", params.mem_size);

        struct ggml_context* ctx0 = ggml_init(params);

        struct ggml_cgraph* gf = ggml_new_graph_custom(ctx0, UNET_GRAPH_SIZE, false);

        // temporal tensors for transfer tensors from cpu to gpu if needed
        struct ggml_tensor* x_t         = NULL;
        struct ggml_tensor* timesteps_t = NULL;
        struct ggml_tensor* context_t   = NULL;
        struct ggml_tensor* t_emb_t     = NULL;
        struct ggml_tensor* y_t         = NULL;
        std::vector<struct ggml_tensor*> control_t;

        // it's performing a compute, check if backend isn't cpu
        if (!ggml_backend_is_cpu(backend)) {
            // pass input tensors to gpu memory
            x_t       = ggml_dup_tensor(ctx0, x);
            context_t = ggml_dup_tensor(ctx0, context);
            ggml_allocr_alloc(compute_allocr, x_t);
            if (timesteps != NULL) {
                timesteps_t = ggml_dup_tensor(ctx0, timesteps);
                ggml_allocr_alloc(compute_allocr, timesteps_t);
            }
            ggml_allocr_alloc(compute_allocr, context_t);
            if (t_emb != NULL) {
                t_emb_t = ggml_dup_tensor(ctx0, t_emb);
                ggml_allocr_alloc(compute_allocr, t_emb_t);
            }
            if (y != NULL) {
                y_t = ggml_dup_tensor(ctx0, y);
                ggml_allocr_alloc(compute_allocr, y_t);
            }
            // pass data to device backend
            if (!ggml_allocr_is_measure(compute_allocr)) {
                ggml_backend_tensor_set(x_t, x->data, 0, ggml_nbytes(x));
                ggml_backend_tensor_set(context_t, context->data, 0, ggml_nbytes(context));
                if (timesteps_t != NULL) {
                    ggml_backend_tensor_set(timesteps_t, timesteps->data, 0, ggml_nbytes(timesteps));
                }
                if (t_emb_t != NULL) {
                    ggml_backend_tensor_set(t_emb_t, t_emb->data, 0, ggml_nbytes(t_emb));
                }
                if (y != NULL) {
                    ggml_backend_tensor_set(y_t, y->data, 0, ggml_nbytes(y));
                }
            }
        } else {
            // if it's cpu backend just pass the same tensors
            x_t         = x;
            timesteps_t = timesteps;
            context_t   = context;
            t_emb_t     = t_emb;
            y_t         = y;
        }

        // offload all controls tensors to gpu
        if (control.size() > 0 && !ggml_backend_is_cpu(backend) && control[0]->backend != GGML_BACKEND_GPU) {
            for (int i = 0; i < control.size(); i++) {
                ggml_tensor* cntl_t = ggml_dup_tensor(ctx0, control[i]);
                control_t.push_back(cntl_t);
                ggml_allocr_alloc(compute_allocr, cntl_t);
                if (!ggml_allocr_is_measure(compute_allocr)) {
                    ggml_backend_tensor_copy(control[i], control_t[i]);
                    ggml_backend_synchronize(backend);
                }
            }
        } else {
            control_t = control;
        }

        struct ggml_tensor* out = forward(ctx0, x_t, timesteps_t, context_t, control_t, control_net_strength, t_emb_t, y_t);
>>>>>>> 349439f2

        ggml_build_forward_expand(gf, out);

        return gf;
    }

<<<<<<< HEAD
    void compute(int n_threads,
=======
    void alloc_compute_buffer(struct ggml_tensor* x,
                              struct ggml_tensor* context,
                              std::vector<struct ggml_tensor*> control,
                              struct ggml_tensor* t_emb  = NULL,
                              struct ggml_tensor* y      = NULL,
                              float control_net_strength = 1.0) {
        auto get_graph = [&]() -> struct ggml_cgraph* {
            return build_graph(x, NULL, context, control, t_emb, y, control_net_strength);
        };
        GGMLModule::alloc_compute_buffer(get_graph);
    }

    void compute(struct ggml_tensor* work_latent,
                 int n_threads,
>>>>>>> 349439f2
                 struct ggml_tensor* x,
                 std::vector<float> timesteps,
                 struct ggml_tensor* context,
<<<<<<< HEAD
                 struct ggml_tensor* c_concat,
                 struct ggml_tensor* y,
                 struct ggml_tensor** output,
                 struct ggml_context* output_ctx = NULL,
                 int num_video_frames            = -1) {
        // x: [N, in_channels, h, w]
        // timesteps: [N, ]
        // context: [N, max_position, hidden_size]([N, 77, 768]) or [1, max_position, hidden_size]
        // c_concat: [N, in_channels, h, w] or [1, in_channels, h, w]
        // y: [N, adm_in_channels] or [1, adm_in_channels]
        auto get_graph = [&]() -> struct ggml_cgraph* {
            return build_graph(x, timesteps, context, c_concat, y, num_video_frames);
=======
                 std::vector<struct ggml_tensor*> control,
                 float control_net_strength,
                 struct ggml_tensor* t_emb = NULL,
                 struct ggml_tensor* y     = NULL) {
        auto get_graph = [&]() -> struct ggml_cgraph* {
            return build_graph(x, timesteps, context, control, t_emb, y, control_net_strength);
>>>>>>> 349439f2
        };

        GGMLModule::compute(get_graph, n_threads, false, output, output_ctx);
    }

    void test() {
        struct ggml_init_params params;
        params.mem_size   = static_cast<size_t>(10 * 1024 * 1024);  // 10 MB
        params.mem_buffer = NULL;
        params.no_alloc   = false;

        struct ggml_context* work_ctx = ggml_init(params);
        GGML_ASSERT(work_ctx != NULL);

        {
            // CPU, num_video_frames = 1, x{num_video_frames, 8, 8, 8}: Pass
            // CUDA, num_video_frames = 1, x{num_video_frames, 8, 8, 8}: Pass
            // CPU, num_video_frames = 3, x{num_video_frames, 8, 8, 8}: Wrong result
            // CUDA, num_video_frames = 3, x{num_video_frames, 8, 8, 8}: nan
            int num_video_frames = 3;

            auto x = ggml_new_tensor_4d(work_ctx, GGML_TYPE_F32, 8, 8, 8, num_video_frames);
            std::vector<float> timesteps(num_video_frames, 999.f);
            ggml_set_f32(x, 0.5f);
            // print_ggml_tensor(x);

            auto context = ggml_new_tensor_3d(work_ctx, GGML_TYPE_F32, 1024, 1, num_video_frames);
            ggml_set_f32(context, 0.5f);
            // print_ggml_tensor(context);

            auto y = ggml_new_tensor_2d(work_ctx, GGML_TYPE_F32, 768, num_video_frames);
            ggml_set_f32(y, 0.5f);
            // print_ggml_tensor(y);

            struct ggml_tensor* out = NULL;

            int t0 = ggml_time_ms();
            compute(8, x, timesteps, context, NULL, y, &out, work_ctx, num_video_frames);
            int t1 = ggml_time_ms();

            print_ggml_tensor(out);
            LOG_DEBUG("unet test done in %dms", t1 - t0);
        }
    };
};

#endif  // __UNET_HPP__<|MERGE_RESOLUTION|>--- conflicted
+++ resolved
@@ -8,276 +8,6 @@
 /*==================================================== UnetModel =====================================================*/
 
 #define UNET_GRAPH_SIZE 10240
-
-<<<<<<< HEAD
-class GEGLU : public GGMLBlock {
-protected:
-    int64_t dim_in;
-    int64_t dim_out;
-
-    void init_params(struct ggml_context* ctx, ggml_type wtype) {
-        params["proj.weight"] = ggml_new_tensor_2d(ctx, wtype, dim_in, dim_out * 2);
-        params["proj.bias"]   = ggml_new_tensor_1d(ctx, GGML_TYPE_F32, dim_out * 2);
-    }
-
-public:
-    GEGLU(int64_t dim_in, int64_t dim_out)
-        : dim_in(dim_in), dim_out(dim_out) {}
-
-    struct ggml_tensor* forward(struct ggml_context* ctx, struct ggml_tensor* x) {
-        // x: [ne3, ne2, ne1, dim_in]
-        // return: [ne3, ne2, ne1, dim_out]
-        struct ggml_tensor* w = params["proj.weight"];
-        struct ggml_tensor* b = params["proj.bias"];
-
-        auto x_w    = ggml_view_2d(ctx, w, w->ne[0], w->ne[1] / 2, w->nb[1], 0);                        // [dim_out, dim_in]
-        auto x_b    = ggml_view_1d(ctx, b, b->ne[0] / 2, 0);                                            // [dim_out, dim_in]
-        auto gate_w = ggml_view_2d(ctx, w, w->ne[0], w->ne[1] / 2, w->nb[1], w->nb[1] * w->ne[1] / 2);  // [dim_out, ]
-        auto gate_b = ggml_view_1d(ctx, b, b->ne[0] / 2, b->nb[0] * b->ne[0] / 2);                      // [dim_out, ]
-
-        auto x_in = x;
-        x         = ggml_nn_linear(ctx, x_in, x_w, x_b);        // [ne3, ne2, ne1, dim_out]
-        auto gate = ggml_nn_linear(ctx, x_in, gate_w, gate_b);  // [ne3, ne2, ne1, dim_out]
-
-        gate = ggml_gelu_inplace(ctx, gate);
-
-        x = ggml_mul(ctx, x, gate);  // [ne3, ne2, ne1, dim_out]
-
-        return x;
-    }
-};
-
-class FeedForward : public GGMLBlock {
-public:
-    FeedForward(int64_t dim,
-                int64_t dim_out,
-                int64_t mult = 4) {
-        int64_t inner_dim = dim * mult;
-
-        blocks["net.0"] = std::shared_ptr<GGMLBlock>(new GEGLU(dim, inner_dim));
-        // net_1 is nn.Dropout(), skip for inference
-        blocks["net.2"] = std::shared_ptr<GGMLBlock>(new Linear(inner_dim, dim_out));
-    }
-
-    struct ggml_tensor* forward(struct ggml_context* ctx, struct ggml_tensor* x) {
-        // x: [ne3, ne2, ne1, dim]
-        // return: [ne3, ne2, ne1, dim_out]
-
-        auto net_0 = std::dynamic_pointer_cast<GEGLU>(blocks["net.0"]);
-        auto net_2 = std::dynamic_pointer_cast<Linear>(blocks["net.2"]);
-
-        x = net_0->forward(ctx, x);  // [ne3, ne2, ne1, inner_dim]
-        x = net_2->forward(ctx, x);  // [ne3, ne2, ne1, dim_out]
-        return x;
-    }
-};
-
-class CrossAttention : public GGMLBlock {
-protected:
-    int64_t query_dim;
-    int64_t context_dim;
-    int64_t n_head;
-    int64_t d_head;
-
-public:
-    CrossAttention(int64_t query_dim,
-                   int64_t context_dim,
-                   int64_t n_head,
-                   int64_t d_head)
-        : n_head(n_head),
-          d_head(d_head),
-          query_dim(query_dim),
-          context_dim(context_dim) {
-        int64_t inner_dim = d_head * n_head;
-
-        blocks["to_q"] = std::shared_ptr<GGMLBlock>(new Linear(query_dim, inner_dim, false));
-        blocks["to_k"] = std::shared_ptr<GGMLBlock>(new Linear(context_dim, inner_dim, false));
-        blocks["to_v"] = std::shared_ptr<GGMLBlock>(new Linear(context_dim, inner_dim, false));
-
-        blocks["to_out.0"] = std::shared_ptr<GGMLBlock>(new Linear(inner_dim, query_dim));
-        // to_out_1 is nn.Dropout(), skip for inference
-    }
-
-    struct ggml_tensor* forward(struct ggml_context* ctx, struct ggml_tensor* x, struct ggml_tensor* context) {
-        // x: [N, n_token, query_dim]
-        // context: [N, n_context, context_dim]
-        // return: [N, n_token, query_dim]
-        auto to_q     = std::dynamic_pointer_cast<Linear>(blocks["to_q"]);
-        auto to_k     = std::dynamic_pointer_cast<Linear>(blocks["to_k"]);
-        auto to_v     = std::dynamic_pointer_cast<Linear>(blocks["to_v"]);
-        auto to_out_0 = std::dynamic_pointer_cast<Linear>(blocks["to_out.0"]);
-
-        int64_t n         = x->ne[2];
-        int64_t n_token   = x->ne[1];
-        int64_t n_context = context->ne[1];
-        int64_t inner_dim = d_head * n_head;
-
-        auto q = to_q->forward(ctx, x);                                 // [N, n_token, inner_dim]
-        q      = ggml_reshape_4d(ctx, q, d_head, n_head, n_token, n);   // [N, n_token, n_head, d_head]
-        q      = ggml_cont(ctx, ggml_permute(ctx, q, 0, 2, 1, 3));      // [N, n_head, n_token, d_head]
-        q      = ggml_reshape_3d(ctx, q, d_head, n_token, n_head * n);  // [N * n_head, n_token, d_head]
-
-        auto k = to_k->forward(ctx, context);                             // [N, n_context, inner_dim]
-        k      = ggml_reshape_4d(ctx, k, d_head, n_head, n_context, n);   // [N, n_context, n_head, d_head]
-        k      = ggml_cont(ctx, ggml_permute(ctx, k, 0, 2, 1, 3));        // [N, n_head, n_context, d_head]
-        k      = ggml_reshape_3d(ctx, k, d_head, n_context, n_head * n);  // [N * n_head, n_context, d_head]
-
-        auto v = to_v->forward(ctx, context);                             // [N, n_context, inner_dim]
-        v      = ggml_reshape_4d(ctx, v, d_head, n_head, n_context, n);   // [N, n_context, n_head, d_head]
-        v      = ggml_cont(ctx, ggml_permute(ctx, v, 1, 2, 0, 3));        // [N, n_head, d_head, n_context]
-        v      = ggml_reshape_3d(ctx, v, n_context, d_head, n_head * n);  // [N * n_head, d_head, n_context]
-
-        auto kqv = ggml_nn_attention(ctx, q, k, v, false);  // [N * n_head, n_token, d_head]
-        kqv      = ggml_reshape_4d(ctx, kqv, d_head, n_token, n_head, n);
-        kqv      = ggml_cont(ctx, ggml_permute(ctx, kqv, 0, 2, 1, 3));  // [N, n_token, n_head, d_head]
-
-        x = ggml_reshape_3d(ctx, kqv, d_head * n_head, n_token, n);  // [N, n_token, inner_dim]
-
-        x = to_out_0->forward(ctx, x);  // [N, n_token, query_dim]
-        return x;
-    }
-};
-
-class BasicTransformerBlock : public GGMLBlock {
-protected:
-    int64_t n_head;
-    int64_t d_head;
-    bool ff_in;
-
-public:
-    BasicTransformerBlock(int64_t dim,
-                          int64_t n_head,
-                          int64_t d_head,
-                          int64_t context_dim,
-                          bool ff_in = false)
-        : n_head(n_head), d_head(d_head), ff_in(ff_in) {
-        // disable_self_attn is always False
-        // disable_temporal_crossattention is always False
-        // switch_temporal_ca_to_sa is always False
-        // inner_dim is always None or equal to dim
-        // gated_ff is always True
-        blocks["attn1"] = std::shared_ptr<GGMLBlock>(new CrossAttention(dim, dim, n_head, d_head));
-        blocks["attn2"] = std::shared_ptr<GGMLBlock>(new CrossAttention(dim, context_dim, n_head, d_head));
-        blocks["ff"]    = std::shared_ptr<GGMLBlock>(new FeedForward(dim, dim));
-        blocks["norm1"] = std::shared_ptr<GGMLBlock>(new LayerNorm(dim));
-        blocks["norm2"] = std::shared_ptr<GGMLBlock>(new LayerNorm(dim));
-        blocks["norm3"] = std::shared_ptr<GGMLBlock>(new LayerNorm(dim));
-
-        if (ff_in) {
-            blocks["norm_in"] = std::shared_ptr<GGMLBlock>(new LayerNorm(dim));
-            blocks["ff_in"]   = std::shared_ptr<GGMLBlock>(new FeedForward(dim, dim));
-        }
-    }
-
-    struct ggml_tensor* forward(struct ggml_context* ctx, struct ggml_tensor* x, struct ggml_tensor* context) {
-        // x: [N, n_token, query_dim]
-        // context: [N, n_context, context_dim]
-        // return: [N, n_token, query_dim]
-
-        auto attn1 = std::dynamic_pointer_cast<CrossAttention>(blocks["attn1"]);
-        auto attn2 = std::dynamic_pointer_cast<CrossAttention>(blocks["attn2"]);
-        auto ff    = std::dynamic_pointer_cast<FeedForward>(blocks["ff"]);
-        auto norm1 = std::dynamic_pointer_cast<LayerNorm>(blocks["norm1"]);
-        auto norm2 = std::dynamic_pointer_cast<LayerNorm>(blocks["norm2"]);
-        auto norm3 = std::dynamic_pointer_cast<LayerNorm>(blocks["norm3"]);
-
-        if (ff_in) {
-            auto norm_in = std::dynamic_pointer_cast<LayerNorm>(blocks["norm_in"]);
-            auto ff_in   = std::dynamic_pointer_cast<FeedForward>(blocks["ff_in"]);
-
-            auto x_skip = x;
-            x           = norm_in->forward(ctx, x);
-            x           = ff_in->forward(ctx, x);
-            // self.is_res is always True
-            x = ggml_add(ctx, x, x_skip);
-        }
-
-        auto r = x;
-        x      = norm1->forward(ctx, x);
-        x      = attn1->forward(ctx, x, x);  // self-attention
-        x      = ggml_add(ctx, x, r);
-        r      = x;
-        x      = norm2->forward(ctx, x);
-        x      = attn2->forward(ctx, x, context);  // cross-attention
-        x      = ggml_add(ctx, x, r);
-        r      = x;
-        x      = norm3->forward(ctx, x);
-        x      = ff->forward(ctx, x);
-        x      = ggml_add(ctx, x, r);
-
-        return x;
-    }
-};
-
-class SpatialTransformer : public GGMLBlock {
-protected:
-    int64_t in_channels;  // mult * model_channels
-    int64_t n_head;
-    int64_t d_head;
-    int64_t depth       = 1;    // 1
-    int64_t context_dim = 768;  // hidden_size, 1024 for VERSION_2_x
-
-public:
-    SpatialTransformer(int64_t in_channels,
-                       int64_t n_head,
-                       int64_t d_head,
-                       int64_t depth,
-                       int64_t context_dim)
-        : in_channels(in_channels),
-          n_head(n_head),
-          d_head(d_head),
-          depth(depth),
-          context_dim(context_dim) {
-        // We will convert unet transformer linear to conv2d 1x1 when loading the weights, so use_linear is always False
-        // disable_self_attn is always False
-        int64_t inner_dim = n_head * d_head;  // in_channels
-        blocks["norm"]    = std::shared_ptr<GGMLBlock>(new GroupNorm32(in_channels));
-        blocks["proj_in"] = std::shared_ptr<GGMLBlock>(new Conv2d(in_channels, inner_dim, {1, 1}));
-
-        for (int i = 0; i < depth; i++) {
-            std::string name = "transformer_blocks." + std::to_string(i);
-            blocks[name]     = std::shared_ptr<GGMLBlock>(new BasicTransformerBlock(inner_dim, n_head, d_head, context_dim));
-        }
-
-        blocks["proj_out"] = std::shared_ptr<GGMLBlock>(new Conv2d(inner_dim, in_channels, {1, 1}));
-    }
-
-    virtual struct ggml_tensor* forward(struct ggml_context* ctx, struct ggml_tensor* x, struct ggml_tensor* context) {
-        // x: [N, in_channels, h, w]
-        // context: [N, max_position(aka n_token), hidden_size(aka context_dim)]
-        auto norm     = std::dynamic_pointer_cast<GroupNorm32>(blocks["norm"]);
-        auto proj_in  = std::dynamic_pointer_cast<Conv2d>(blocks["proj_in"]);
-        auto proj_out = std::dynamic_pointer_cast<Conv2d>(blocks["proj_out"]);
-
-        auto x_in         = x;
-        int64_t n         = x->ne[3];
-        int64_t h         = x->ne[1];
-        int64_t w         = x->ne[0];
-        int64_t inner_dim = n_head * d_head;
-
-        x = norm->forward(ctx, x);
-        x = proj_in->forward(ctx, x);  // [N, inner_dim, h, w]
-
-        x = ggml_cont(ctx, ggml_permute(ctx, x, 1, 2, 0, 3));  // [N, h, w, inner_dim]
-        x = ggml_reshape_3d(ctx, x, inner_dim, w * h, n);      // [N, h * w, inner_dim]
-
-        for (int i = 0; i < depth; i++) {
-            std::string name       = "transformer_blocks." + std::to_string(i);
-            auto transformer_block = std::dynamic_pointer_cast<BasicTransformerBlock>(blocks[name]);
-
-            x = transformer_block->forward(ctx, x, context);
-        }
-
-        x = ggml_cont(ctx, ggml_permute(ctx, x, 1, 0, 2, 3));  // [N, inner_dim, h * w]
-        x = ggml_reshape_4d(ctx, x, w, h, inner_dim, n);       // [N, inner_dim, h, w]
-
-        // proj_out
-        x = proj_out->forward(ctx, x);  // [N, in_channels, h, w]
-
-        x = ggml_add(ctx, x, x_in);
-        return x;
-    }
-};
 
 class SpatialVideoTransformer : public SpatialTransformer {
 protected:
@@ -434,8 +164,6 @@
     }
 };
 
-=======
->>>>>>> 349439f2
 // ldm.modules.diffusionmodules.openaimodel.UNetModel
 class UnetModelBlock : public GGMLBlock {
 protected:
@@ -592,65 +320,7 @@
                     std::string name = "output_blocks." + std::to_string(output_block_idx) + ".1";
                     blocks[name]     = std::shared_ptr<GGMLBlock>(get_attention_layer(ch, n_head, d_head, transformer_depth[i], context_dim));
 
-<<<<<<< HEAD
                     up_sample_idx++;
-=======
-                if (i > 0 && j == num_res_blocks) {
-                    output_up_samples[i - 1].channels     = ch;
-                    output_up_samples[i - 1].out_channels = ch;
-
-                    ds /= 2;
-                }
-            }
-        }
-    }
-
-    size_t calculate_mem_size() {
-        size_t mem_size = 0;
-        mem_size += ggml_row_size(wtype, time_embed_dim * model_channels);  // time_embed_0_w
-        mem_size += ggml_row_size(GGML_TYPE_F32, time_embed_dim);           // time_embed_0_b
-        mem_size += ggml_row_size(wtype, time_embed_dim * time_embed_dim);  // time_embed_2_w
-        mem_size += ggml_row_size(GGML_TYPE_F32, time_embed_dim);           // time_embed_2_b
-
-        if (version == VERSION_XL) {
-            mem_size += ggml_row_size(wtype, time_embed_dim * adm_in_channels);  // label_embed_0_w
-            mem_size += ggml_row_size(GGML_TYPE_F32, time_embed_dim);            // label_embed_0_b
-            mem_size += ggml_row_size(wtype, time_embed_dim * time_embed_dim);   // label_embed_2_w
-            mem_size += ggml_row_size(GGML_TYPE_F32, time_embed_dim);            // label_embed_2_b
-        }
-
-        mem_size += ggml_row_size(GGML_TYPE_F16, model_channels * in_channels * 3 * 3);  // input_block_0_w
-        mem_size += ggml_row_size(GGML_TYPE_F32, model_channels);                        // input_block_0_b
-
-        // input_blocks
-        int ds           = 1;
-        size_t len_mults = channel_mult.size();
-        for (int i = 0; i < len_mults; i++) {
-            for (int j = 0; j < num_res_blocks; j++) {
-                mem_size += input_res_blocks[i][j].calculate_mem_size(wtype);
-                if (std::find(attention_resolutions.begin(), attention_resolutions.end(), ds) != attention_resolutions.end()) {
-                    mem_size += input_transformers[i][j].calculate_mem_size(wtype);
-                }
-            }
-            if (i != len_mults - 1) {
-                ds *= 2;
-                mem_size += input_down_samples[i].calculate_mem_size(wtype);
-            }
-        }
-
-        // middle_block
-        mem_size += middle_block_0.calculate_mem_size(wtype);
-        mem_size += middle_block_1.calculate_mem_size(wtype);
-        mem_size += middle_block_2.calculate_mem_size(wtype);
-
-        // output_blocks
-        for (int i = (int)len_mults - 1; i >= 0; i--) {
-            for (int j = 0; j < num_res_blocks + 1; j++) {
-                mem_size += output_res_blocks[i][j].calculate_mem_size(wtype);
-
-                if (std::find(attention_resolutions.begin(), attention_resolutions.end(), ds) != attention_resolutions.end()) {
-                    mem_size += output_transformers[i][j].calculate_mem_size(wtype);
->>>>>>> 349439f2
                 }
 
                 if (i > 0 && j == num_res_blocks) {
@@ -665,17 +335,9 @@
         }
 
         // out
-<<<<<<< HEAD
         blocks["out.0"] = std::shared_ptr<GGMLBlock>(new GroupNorm32(ch));  // ch == model_channels
         // out_1 is nn.SiLU()
         blocks["out.2"] = std::shared_ptr<GGMLBlock>(new Conv2d(model_channels, out_channels, {3, 3}, {1, 1}, {1, 1}));
-=======
-        mem_size += 2 * ggml_row_size(GGML_TYPE_F32, model_channels);                     // out_0_w/b
-        mem_size += ggml_row_size(GGML_TYPE_F16, out_channels * model_channels * 3 * 3);  // out_2_w
-        mem_size += ggml_row_size(GGML_TYPE_F32, out_channels);                           // out_2_b
-
-        return mem_size;
->>>>>>> 349439f2
     }
 
     struct ggml_tensor* resblock_forward(std::string name,
@@ -717,9 +379,11 @@
                                 struct ggml_tensor* x,
                                 std::vector<float> timesteps,
                                 struct ggml_tensor* context,
-                                struct ggml_tensor* c_concat = NULL,
-                                struct ggml_tensor* y        = NULL,
-                                int num_video_frames         = -1) {
+                                struct ggml_tensor* c_concat              = NULL,
+                                struct ggml_tensor* y                     = NULL,
+                                int num_video_frames                      = -1,
+                                std::vector<struct ggml_tensor*> controls = {},
+                                float control_strength                    = 0.f) {
         // x: [N, in_channels, h, w] or [N, in_channels/2, h, w]
         // timesteps: [N,]
         // t_emb: [N, model_channels] timestep_embedding(timesteps, model_channels)
@@ -759,29 +423,10 @@
         emb      = ggml_silu_inplace(ctx, emb);
         emb      = time_embed_2->forward(ctx, emb);  // [N, time_embed_dim]
 
-<<<<<<< HEAD
         // SDXL/SVD
         if (y != NULL) {
             auto label_embed_0 = std::dynamic_pointer_cast<Linear>(blocks["label_emb.0.0"]);
             auto label_embed_2 = std::dynamic_pointer_cast<Linear>(blocks["label_emb.0.2"]);
-=======
-    struct ggml_tensor* forward(struct ggml_context* ctx0,
-                                struct ggml_tensor* x,
-                                struct ggml_tensor* timesteps,
-                                struct ggml_tensor* context,
-                                std::vector<struct ggml_tensor*> control,
-                                float control_net_strength,
-                                struct ggml_tensor* t_emb = NULL,
-                                struct ggml_tensor* y     = NULL) {
-        // x: [N, in_channels, h, w]
-        // timesteps: [N, ]
-        // t_emb: [N, model_channels]
-        // context: [N, max_position, hidden_size]([N, 77, 768])
-        // y: [adm_in_channels]
-        if (t_emb == NULL && timesteps != NULL) {
-            t_emb = new_timestep_embedding(ctx0, compute_allocr, timesteps, model_channels);  // [N, model_channels]
-        }
->>>>>>> 349439f2
 
             auto label_emb = label_embed_0->forward(ctx, y);
             label_emb      = ggml_silu_inplace(ctx, label_emb);
@@ -832,12 +477,12 @@
         h = attention_layer_forward("middle_block.1", ctx, allocr, h, context, num_video_frames);  // [N, 4*model_channels, h/8, w/8]
         h = resblock_forward("middle_block.2", ctx, allocr, h, emb, num_video_frames);             // [N, 4*model_channels, h/8, w/8]
 
-        if (control.size() > 0) {
-            auto cs = ggml_scale_inplace(ctx0, control[control.size() - 1], control_net_strength);
-            h       = ggml_add(ctx0, h, cs);  // middle control
-        }
-
-        int control_offset = control.size() - 2;
+        if (controls.size() > 0) {
+            auto cs = ggml_scale_inplace(ctx, controls[controls.size() - 1], control_strength);
+            h       = ggml_add(ctx, h, cs);  // middle control
+        }
+        int control_offset = controls.size() - 2;
+
         // output_blocks
         int output_block_idx = 0;
         for (int i = (int)len_mults - 1; i >= 0; i--) {
@@ -845,22 +490,17 @@
                 auto h_skip = hs.back();
                 hs.pop_back();
 
-<<<<<<< HEAD
-                h = ggml_concat(ctx, h, h_skip);
-
-                std::string name = "output_blocks." + std::to_string(output_block_idx) + ".0";
-
-                h = resblock_forward(name, ctx, allocr, h, emb, num_video_frames);
-=======
-                if (control.size() > 0) {
-                    auto cs = ggml_scale_inplace(ctx0, control[control_offset], control_net_strength);
-                    h_skip  = ggml_add(ctx0, h_skip, cs);  // control net condition
+                if (controls.size() > 0) {
+                    auto cs = ggml_scale_inplace(ctx, controls[control_offset], control_strength);
+                    h_skip  = ggml_add(ctx, h_skip, cs);  // control net condition
                     control_offset--;
                 }
 
-                h = ggml_concat(ctx0, h, h_skip);
-                h = output_res_blocks[i][j].forward(ctx0, h, emb);
->>>>>>> 349439f2
+                h = ggml_concat(ctx, h, h_skip);
+
+                std::string name = "output_blocks." + std::to_string(output_block_idx) + ".0";
+
+                h = resblock_forward(name, ctx, allocr, h, emb, num_video_frames);
 
                 int up_sample_idx = 1;
                 if (std::find(attention_resolutions.begin(), attention_resolutions.end(), ds) != attention_resolutions.end()) {
@@ -923,12 +563,13 @@
     struct ggml_cgraph* build_graph(struct ggml_tensor* x,
                                     std::vector<float> timesteps,
                                     struct ggml_tensor* context,
-<<<<<<< HEAD
-                                    struct ggml_tensor* c_concat = NULL,
-                                    struct ggml_tensor* y        = NULL,
-                                    int num_video_frames         = -1) {
+                                    struct ggml_tensor* c_concat              = NULL,
+                                    struct ggml_tensor* y                     = NULL,
+                                    int num_video_frames                      = -1,
+                                    std::vector<struct ggml_tensor*> controls = {},
+                                    float control_strength                    = 0.f) {
         struct ggml_cgraph* gf = ggml_new_graph_custom(compute_ctx, UNET_GRAPH_SIZE, false);
-        
+
         if (num_video_frames == -1) {
             num_video_frames = x->ne[3];
         }
@@ -937,142 +578,44 @@
         context = to_backend(context);
         y       = to_backend(y);
 
-        struct ggml_tensor* out = unet.forward(compute_ctx, compute_allocr, x, timesteps, context, c_concat, y, num_video_frames);
-=======
-                                    std::vector<struct ggml_tensor*> control,
-                                    struct ggml_tensor* t_emb  = NULL,
-                                    struct ggml_tensor* y      = NULL,
-                                    float control_net_strength = 1.0) {
-        // since we are using ggml-alloc, this buffer only needs enough space to hold the ggml_tensor and ggml_cgraph structs, but not the tensor data
-        static size_t buf_size = ggml_tensor_overhead() * UNET_GRAPH_SIZE + ggml_graph_overhead();
-        static std::vector<uint8_t> buf(buf_size);
-
-        struct ggml_init_params params = {
-            /*.mem_size   =*/buf_size,
-            /*.mem_buffer =*/buf.data(),
-            /*.no_alloc   =*/true,  // the tensors will be allocated later by ggml_allocr_alloc_graph()
-        };
-        // LOG_DEBUG("mem_size %u ", params.mem_size);
-
-        struct ggml_context* ctx0 = ggml_init(params);
-
-        struct ggml_cgraph* gf = ggml_new_graph_custom(ctx0, UNET_GRAPH_SIZE, false);
-
-        // temporal tensors for transfer tensors from cpu to gpu if needed
-        struct ggml_tensor* x_t         = NULL;
-        struct ggml_tensor* timesteps_t = NULL;
-        struct ggml_tensor* context_t   = NULL;
-        struct ggml_tensor* t_emb_t     = NULL;
-        struct ggml_tensor* y_t         = NULL;
-        std::vector<struct ggml_tensor*> control_t;
-
-        // it's performing a compute, check if backend isn't cpu
-        if (!ggml_backend_is_cpu(backend)) {
-            // pass input tensors to gpu memory
-            x_t       = ggml_dup_tensor(ctx0, x);
-            context_t = ggml_dup_tensor(ctx0, context);
-            ggml_allocr_alloc(compute_allocr, x_t);
-            if (timesteps != NULL) {
-                timesteps_t = ggml_dup_tensor(ctx0, timesteps);
-                ggml_allocr_alloc(compute_allocr, timesteps_t);
-            }
-            ggml_allocr_alloc(compute_allocr, context_t);
-            if (t_emb != NULL) {
-                t_emb_t = ggml_dup_tensor(ctx0, t_emb);
-                ggml_allocr_alloc(compute_allocr, t_emb_t);
-            }
-            if (y != NULL) {
-                y_t = ggml_dup_tensor(ctx0, y);
-                ggml_allocr_alloc(compute_allocr, y_t);
-            }
-            // pass data to device backend
-            if (!ggml_allocr_is_measure(compute_allocr)) {
-                ggml_backend_tensor_set(x_t, x->data, 0, ggml_nbytes(x));
-                ggml_backend_tensor_set(context_t, context->data, 0, ggml_nbytes(context));
-                if (timesteps_t != NULL) {
-                    ggml_backend_tensor_set(timesteps_t, timesteps->data, 0, ggml_nbytes(timesteps));
-                }
-                if (t_emb_t != NULL) {
-                    ggml_backend_tensor_set(t_emb_t, t_emb->data, 0, ggml_nbytes(t_emb));
-                }
-                if (y != NULL) {
-                    ggml_backend_tensor_set(y_t, y->data, 0, ggml_nbytes(y));
-                }
-            }
-        } else {
-            // if it's cpu backend just pass the same tensors
-            x_t         = x;
-            timesteps_t = timesteps;
-            context_t   = context;
-            t_emb_t     = t_emb;
-            y_t         = y;
-        }
-
-        // offload all controls tensors to gpu
-        if (control.size() > 0 && !ggml_backend_is_cpu(backend) && control[0]->backend != GGML_BACKEND_GPU) {
-            for (int i = 0; i < control.size(); i++) {
-                ggml_tensor* cntl_t = ggml_dup_tensor(ctx0, control[i]);
-                control_t.push_back(cntl_t);
-                ggml_allocr_alloc(compute_allocr, cntl_t);
-                if (!ggml_allocr_is_measure(compute_allocr)) {
-                    ggml_backend_tensor_copy(control[i], control_t[i]);
-                    ggml_backend_synchronize(backend);
-                }
-            }
-        } else {
-            control_t = control;
-        }
-
-        struct ggml_tensor* out = forward(ctx0, x_t, timesteps_t, context_t, control_t, control_net_strength, t_emb_t, y_t);
->>>>>>> 349439f2
+        for (int i = 0; i < controls.size(); i++) {
+            controls[i] = to_backend(controls[i]);
+        }
+
+        struct ggml_tensor* out = unet.forward(compute_ctx,
+                                               compute_allocr,
+                                               x,
+                                               timesteps,
+                                               context,
+                                               c_concat,
+                                               y,
+                                               num_video_frames,
+                                               controls,
+                                               control_strength);
 
         ggml_build_forward_expand(gf, out);
 
         return gf;
     }
 
-<<<<<<< HEAD
     void compute(int n_threads,
-=======
-    void alloc_compute_buffer(struct ggml_tensor* x,
-                              struct ggml_tensor* context,
-                              std::vector<struct ggml_tensor*> control,
-                              struct ggml_tensor* t_emb  = NULL,
-                              struct ggml_tensor* y      = NULL,
-                              float control_net_strength = 1.0) {
-        auto get_graph = [&]() -> struct ggml_cgraph* {
-            return build_graph(x, NULL, context, control, t_emb, y, control_net_strength);
-        };
-        GGMLModule::alloc_compute_buffer(get_graph);
-    }
-
-    void compute(struct ggml_tensor* work_latent,
-                 int n_threads,
->>>>>>> 349439f2
                  struct ggml_tensor* x,
                  std::vector<float> timesteps,
                  struct ggml_tensor* context,
-<<<<<<< HEAD
                  struct ggml_tensor* c_concat,
                  struct ggml_tensor* y,
-                 struct ggml_tensor** output,
-                 struct ggml_context* output_ctx = NULL,
-                 int num_video_frames            = -1) {
+                 int num_video_frames                      = -1,
+                 std::vector<struct ggml_tensor*> controls = {},
+                 float control_strength                    = 0.f,
+                 struct ggml_tensor** output               = NULL,
+                 struct ggml_context* output_ctx           = NULL) {
         // x: [N, in_channels, h, w]
         // timesteps: [N, ]
         // context: [N, max_position, hidden_size]([N, 77, 768]) or [1, max_position, hidden_size]
         // c_concat: [N, in_channels, h, w] or [1, in_channels, h, w]
         // y: [N, adm_in_channels] or [1, adm_in_channels]
         auto get_graph = [&]() -> struct ggml_cgraph* {
-            return build_graph(x, timesteps, context, c_concat, y, num_video_frames);
-=======
-                 std::vector<struct ggml_tensor*> control,
-                 float control_net_strength,
-                 struct ggml_tensor* t_emb = NULL,
-                 struct ggml_tensor* y     = NULL) {
-        auto get_graph = [&]() -> struct ggml_cgraph* {
-            return build_graph(x, timesteps, context, control, t_emb, y, control_net_strength);
->>>>>>> 349439f2
+            return build_graph(x, timesteps, context, c_concat, y, num_video_frames, controls, control_strength);
         };
 
         GGMLModule::compute(get_graph, n_threads, false, output, output_ctx);
@@ -1110,7 +653,7 @@
             struct ggml_tensor* out = NULL;
 
             int t0 = ggml_time_ms();
-            compute(8, x, timesteps, context, NULL, y, &out, work_ctx, num_video_frames);
+            compute(8, x, timesteps, context, NULL, y, num_video_frames, {}, 0.f, &out, work_ctx);
             int t1 = ggml_time_ms();
 
             print_ggml_tensor(out);
