#include "util.h"
#include <stdarg.h>
<<<<<<< HEAD
#include <cmath>
=======
#include <algorithm>
>>>>>>> 349439f2
#include <codecvt>
#include <fstream>
#include <locale>
#include <sstream>
#include <string>
#include <thread>
#include <unordered_set>
#include <vector>

#if defined(__APPLE__) && defined(__MACH__)
#include <sys/sysctl.h>
#include <sys/types.h>
#endif

#if !defined(_WIN32)
#include <sys/ioctl.h>
#include <unistd.h>
#endif

#include "ggml/ggml.h"
#include "stable-diffusion.h"

bool ends_with(const std::string& str, const std::string& ending) {
    if (str.length() >= ending.length()) {
        return (str.compare(str.length() - ending.length(), ending.length(), ending) == 0);
    } else {
        return false;
    }
}

bool starts_with(const std::string& str, const std::string& start) {
    if (str.find(start) == 0) {
        return true;
    }
    return false;
}

void replace_all_chars(std::string& str, char target, char replacement) {
    for (size_t i = 0; i < str.length(); ++i) {
        if (str[i] == target) {
            str[i] = replacement;
        }
    }
}

std::string format(const char* fmt, ...) {
    va_list ap;
    va_list ap2;
    va_start(ap, fmt);
    va_copy(ap2, ap);
    int size = vsnprintf(NULL, 0, fmt, ap);
    std::vector<char> buf(size + 1);
    int size2 = vsnprintf(buf.data(), size + 1, fmt, ap2);
    va_end(ap2);
    va_end(ap);
    return std::string(buf.data(), size);
}

#ifdef _WIN32  // code for windows
#include <windows.h>

bool file_exists(const std::string& filename) {
    DWORD attributes = GetFileAttributesA(filename.c_str());
    return (attributes != INVALID_FILE_ATTRIBUTES && !(attributes & FILE_ATTRIBUTE_DIRECTORY));
}

bool is_directory(const std::string& path) {
    DWORD attributes = GetFileAttributesA(path.c_str());
    return (attributes != INVALID_FILE_ATTRIBUTES && (attributes & FILE_ATTRIBUTE_DIRECTORY));
}

std::string get_full_path(const std::string& dir, const std::string& filename) {
    std::string full_path = dir + "\\" + filename;

    WIN32_FIND_DATA find_file_data;
    HANDLE hFind = FindFirstFile(full_path.c_str(), &find_file_data);

    if (hFind != INVALID_HANDLE_VALUE) {
        FindClose(hFind);
        return full_path;
    } else {
        return "";
    }
}

#else  // Unix
#include <dirent.h>
#include <sys/stat.h>

bool file_exists(const std::string& filename) {
    struct stat buffer;
    return (stat(filename.c_str(), &buffer) == 0 && S_ISREG(buffer.st_mode));
}

bool is_directory(const std::string& path) {
    struct stat buffer;
    return (stat(path.c_str(), &buffer) == 0 && S_ISDIR(buffer.st_mode));
}

std::string get_full_path(const std::string& dir, const std::string& filename) {
    DIR* dp = opendir(dir.c_str());

    if (dp != nullptr) {
        struct dirent* entry;

        while ((entry = readdir(dp)) != nullptr) {
            if (strcasecmp(entry->d_name, filename.c_str()) == 0) {
                closedir(dp);
                return dir + "/" + entry->d_name;
            }
        }

        closedir(dp);
    }

    return "";
}

#endif

// get_num_physical_cores is copy from
// https://github.com/ggerganov/llama.cpp/blob/master/examples/common.cpp
// LICENSE: https://github.com/ggerganov/llama.cpp/blob/master/LICENSE
int32_t get_num_physical_cores() {
#ifdef __linux__
    // enumerate the set of thread siblings, num entries is num cores
    std::unordered_set<std::string> siblings;
    for (uint32_t cpu = 0; cpu < UINT32_MAX; ++cpu) {
        std::ifstream thread_siblings("/sys/devices/system/cpu" + std::to_string(cpu) + "/topology/thread_siblings");
        if (!thread_siblings.is_open()) {
            break;  // no more cpus
        }
        std::string line;
        if (std::getline(thread_siblings, line)) {
            siblings.insert(line);
        }
    }
    if (siblings.size() > 0) {
        return static_cast<int32_t>(siblings.size());
    }
#elif defined(__APPLE__) && defined(__MACH__)
    int32_t num_physical_cores;
    size_t len = sizeof(num_physical_cores);
    int result = sysctlbyname("hw.perflevel0.physicalcpu", &num_physical_cores, &len, NULL, 0);
    if (result == 0) {
        return num_physical_cores;
    }
    result = sysctlbyname("hw.physicalcpu", &num_physical_cores, &len, NULL, 0);
    if (result == 0) {
        return num_physical_cores;
    }
#elif defined(_WIN32)
    // TODO: Implement
#endif
    unsigned int n_threads = std::thread::hardware_concurrency();
    return n_threads > 0 ? (n_threads <= 4 ? n_threads : n_threads / 2) : 4;
}

std::u32string utf8_to_utf32(const std::string& utf8_str) {
    std::wstring_convert<std::codecvt_utf8<char32_t>, char32_t> converter;
    return converter.from_bytes(utf8_str);
}

std::string utf32_to_utf8(const std::u32string& utf32_str) {
    std::wstring_convert<std::codecvt_utf8<char32_t>, char32_t> converter;
    return converter.to_bytes(utf32_str);
}

std::u32string unicode_value_to_utf32(int unicode_value) {
    std::u32string utf32_string = {static_cast<char32_t>(unicode_value)};
    return utf32_string;
}

std::string sd_basename(const std::string& path) {
    size_t pos = path.find_last_of('/');
    if (pos != std::string::npos) {
        return path.substr(pos + 1);
    }
    pos = path.find_last_of('\\');
    if (pos != std::string::npos) {
        return path.substr(pos + 1);
    }
    return path;
}

std::string path_join(const std::string& p1, const std::string& p2) {
    if (p1.empty()) {
        return p2;
    }

    if (p2.empty()) {
        return p1;
    }

    if (p1[p1.length() - 1] == '/' || p1[p1.length() - 1] == '\\') {
        return p1 + p2;
    }

    return p1 + "/" + p2;
}

void pretty_progress(int step, int steps, float time) {
    std::string progress = "  |";
    int max_progress     = 50;
    int32_t current      = (int32_t)(step * 1.f * max_progress / steps);
    for (int i = 0; i < 50; i++) {
        if (i > current) {
            progress += " ";
        } else if (i == current && i != max_progress - 1) {
            progress += ">";
        } else {
            progress += "=";
        }
    }
    progress += "|";
    printf(time > 1.0f ? "\r%s %i/%i - %.2fs/it" : "\r%s %i/%i - %.2fit/s",
           progress.c_str(), step, steps,
           time > 1.0f || time == 0 ? time : (1.0f / time));
    fflush(stdout);  // for linux
    if (step == steps) {
        printf("\n");
    }
}

std::string ltrim(const std::string& s) {
    auto it = std::find_if(s.begin(), s.end(), [](int ch) {
        return !std::isspace(ch);
    });
    return std::string(it, s.end());
}

std::string rtrim(const std::string& s) {
    auto it = std::find_if(s.rbegin(), s.rend(), [](int ch) {
        return !std::isspace(ch);
    });
    return std::string(s.begin(), it.base());
}

std::string trim(const std::string& s) {
    return rtrim(ltrim(s));
}

static sd_log_cb_t sd_log_cb = NULL;
void* sd_log_cb_data         = NULL;

#define LOG_BUFFER_SIZE 1024

void log_printf(sd_log_level_t level, const char* file, int line, const char* format, ...) {
    va_list args;
    va_start(args, format);

    const char* level_str = "DEBUG";
    if (level == SD_LOG_INFO) {
        level_str = "INFO ";
    } else if (level == SD_LOG_WARN) {
        level_str = "WARN ";
    } else if (level == SD_LOG_ERROR) {
        level_str = "ERROR";
    }

    static char log_buffer[LOG_BUFFER_SIZE];

    int written = snprintf(log_buffer, LOG_BUFFER_SIZE, "[%s] %s:%-4d - ", level_str, sd_basename(file).c_str(), line);

    if (written >= 0 && written < LOG_BUFFER_SIZE) {
        vsnprintf(log_buffer + written, LOG_BUFFER_SIZE - written, format, args);
        strncat(log_buffer, "\n", LOG_BUFFER_SIZE - strlen(log_buffer) - 1);
    }

    if (sd_log_cb) {
        sd_log_cb(level, log_buffer, sd_log_cb_data);
    }

    va_end(args);
}

void sd_set_log_callback(sd_log_cb_t cb, void* data) {
    sd_log_cb      = cb;
    sd_log_cb_data = data;
}

const char* sd_get_system_info() {
    static char buffer[1024];
    std::stringstream ss;
    ss << "System Info: \n";
    ss << "    BLAS = " << ggml_cpu_has_blas() << std::endl;
    ss << "    SSE3 = " << ggml_cpu_has_sse3() << std::endl;
    ss << "    AVX = " << ggml_cpu_has_avx() << std::endl;
    ss << "    AVX2 = " << ggml_cpu_has_avx2() << std::endl;
    ss << "    AVX512 = " << ggml_cpu_has_avx512() << std::endl;
    ss << "    AVX512_VBMI = " << ggml_cpu_has_avx512_vbmi() << std::endl;
    ss << "    AVX512_VNNI = " << ggml_cpu_has_avx512_vnni() << std::endl;
    ss << "    FMA = " << ggml_cpu_has_fma() << std::endl;
    ss << "    NEON = " << ggml_cpu_has_neon() << std::endl;
    ss << "    ARM_FMA = " << ggml_cpu_has_arm_fma() << std::endl;
    ss << "    F16C = " << ggml_cpu_has_f16c() << std::endl;
    ss << "    FP16_VA = " << ggml_cpu_has_fp16_va() << std::endl;
    ss << "    WASM_SIMD = " << ggml_cpu_has_wasm_simd() << std::endl;
    ss << "    VSX = " << ggml_cpu_has_vsx() << std::endl;
    snprintf(buffer, sizeof(buffer), "%s", ss.str().c_str());
    return buffer;
}

const char* sd_type_name(enum sd_type_t type) {
    return ggml_type_name((ggml_type)type);
}

sd_image_f32_t sd_image_t_to_sd_image_f32_t(sd_image_t image) {
    sd_image_f32_t converted_image;
    converted_image.width   = image.width;
    converted_image.height  = image.height;
    converted_image.channel = image.channel;

    // Allocate memory for float data
    converted_image.data = (float*)malloc(image.width * image.height * image.channel * sizeof(float));

    for (int i = 0; i < image.width * image.height * image.channel; i++) {
        // Convert uint8_t to float
        converted_image.data[i] = (float)image.data[i];
    }

    return converted_image;
}

// Function to perform double linear interpolation
float interpolate(float v1, float v2, float v3, float v4, float x_ratio, float y_ratio) {
    return v1 * (1 - x_ratio) * (1 - y_ratio) + v2 * x_ratio * (1 - y_ratio) + v3 * (1 - x_ratio) * y_ratio + v4 * x_ratio * y_ratio;
}

sd_image_f32_t resize_sd_image_f32_t(sd_image_f32_t image, int target_width, int target_height) {
    sd_image_f32_t resized_image;
    resized_image.width   = target_width;
    resized_image.height  = target_height;
    resized_image.channel = image.channel;

    // Allocate memory for resized float data
    resized_image.data = (float*)malloc(target_width * target_height * image.channel * sizeof(float));

    for (int y = 0; y < target_height; y++) {
        for (int x = 0; x < target_width; x++) {
            float original_x = (float)x * image.width / target_width;
            float original_y = (float)y * image.height / target_height;

            int x1 = (int)original_x;
            int y1 = (int)original_y;
            int x2 = x1 + 1;
            int y2 = y1 + 1;

            for (int k = 0; k < image.channel; k++) {
                float v1 = *(image.data + y1 * image.width * image.channel + x1 * image.channel + k);
                float v2 = *(image.data + y1 * image.width * image.channel + x2 * image.channel + k);
                float v3 = *(image.data + y2 * image.width * image.channel + x1 * image.channel + k);
                float v4 = *(image.data + y2 * image.width * image.channel + x2 * image.channel + k);

                float x_ratio = original_x - x1;
                float y_ratio = original_y - y1;

                float value = interpolate(v1, v2, v3, v4, x_ratio, y_ratio);

                *(resized_image.data + y * target_width * image.channel + x * image.channel + k) = value;
            }
        }
    }

    return resized_image;
}

void normalize_sd_image_f32_t(sd_image_f32_t image, float means[3], float stds[3]) {
    for (int y = 0; y < image.height; y++) {
        for (int x = 0; x < image.width; x++) {
            for (int k = 0; k < image.channel; k++) {
                int index         = (y * image.width + x) * image.channel + k;
                image.data[index] = (image.data[index] - means[k]) / stds[k];
            }
        }
    }
}

// Constants for means and std
float means[3] = {0.48145466, 0.4578275, 0.40821073};
float stds[3]  = {0.26862954, 0.26130258, 0.27577711};

// Function to clip and preprocess sd_image_f32_t
sd_image_f32_t clip_preprocess(sd_image_f32_t image, int size) {
    float scale = (float)size / fmin(image.width, image.height);

    // Interpolation
    int new_width       = (int)(scale * image.width);
    int new_height      = (int)(scale * image.height);
    float* resized_data = (float*)malloc(new_width * new_height * image.channel * sizeof(float));

    for (int y = 0; y < new_height; y++) {
        for (int x = 0; x < new_width; x++) {
            float original_x = (float)x * image.width / new_width;
            float original_y = (float)y * image.height / new_height;

            int x1 = (int)original_x;
            int y1 = (int)original_y;
            int x2 = x1 + 1;
            int y2 = y1 + 1;

            for (int k = 0; k < image.channel; k++) {
                float v1 = *(image.data + y1 * image.width * image.channel + x1 * image.channel + k);
                float v2 = *(image.data + y1 * image.width * image.channel + x2 * image.channel + k);
                float v3 = *(image.data + y2 * image.width * image.channel + x1 * image.channel + k);
                float v4 = *(image.data + y2 * image.width * image.channel + x2 * image.channel + k);

                float x_ratio = original_x - x1;
                float y_ratio = original_y - y1;

                float value = interpolate(v1, v2, v3, v4, x_ratio, y_ratio);

                *(resized_data + y * new_width * image.channel + x * image.channel + k) = value;
            }
        }
    }

    // Clip and preprocess
    int h = (new_height - size) / 2;
    int w = (new_width - size) / 2;

    sd_image_f32_t result;
    result.width   = size;
    result.height  = size;
    result.channel = image.channel;
    result.data    = (float*)malloc(size * size * image.channel * sizeof(float));

    for (int k = 0; k < image.channel; k++) {
        for (int i = 0; i < size; i++) {
            for (int j = 0; j < size; j++) {
                *(result.data + i * size * image.channel + j * image.channel + k) =
                    fmin(fmax(*(resized_data + (i + h) * new_width * image.channel + (j + w) * image.channel + k), 0.0f), 255.0f) / 255.0f;
            }
        }
    }

    // Free allocated memory
    free(resized_data);

    // Normalize
    for (int k = 0; k < image.channel; k++) {
        for (int i = 0; i < size; i++) {
            for (int j = 0; j < size; j++) {
                // *(result.data + i * size * image.channel + j * image.channel + k) = 0.5f;
                int offset  = i * size * image.channel + j * image.channel + k;
                float value = *(result.data + offset);
                value       = (value - means[k]) / stds[k];
                // value = 0.5f;
                *(result.data + offset) = value;
            }
        }
    }

    return result;
}<|MERGE_RESOLUTION|>--- conflicted
+++ resolved
@@ -1,10 +1,7 @@
 #include "util.h"
 #include <stdarg.h>
-<<<<<<< HEAD
+#include <algorithm>
 #include <cmath>
-=======
-#include <algorithm>
->>>>>>> 349439f2
 #include <codecvt>
 #include <fstream>
 #include <locale>
@@ -207,6 +204,9 @@
 }
 
 void pretty_progress(int step, int steps, float time) {
+    if (step == 0) {
+        return;
+    }
     std::string progress = "  |";
     int max_progress     = 50;
     int32_t current      = (int32_t)(step * 1.f * max_progress / steps);
